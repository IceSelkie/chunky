--- conflicted
+++ resolved
@@ -93,29 +93,12 @@
       ByteBuffer buffer = ByteBuffer.allocate(width*3*4).order(byteOrder);
       FloatBuffer floatBuffer = buffer.asFloatBuffer();
 
-<<<<<<< HEAD
-      // get the row's data as floats
-      if (scene.postprocess == Postprocess.NONE)
-        // from raw pixel data
-        for (int x = 0; x < width; x++) {
-          floatBuffer.put((float)sampleBuffer.get(x, y, 0));
-          floatBuffer.put((float)sampleBuffer.get(x, y, 1));
-          floatBuffer.put((float)sampleBuffer.get(x, y, 2));
-        }
-      else
-        // or from post processor
-        for (int x = 0; x < width; x++) {
-          scene.postProcessPixel(x, y, pixel);
-          floatBuffer.put((float)pixel[0]);
-          floatBuffer.put((float)pixel[1]);
-          floatBuffer.put((float)pixel[2]);
-        }
-=======
-      // get the row's data as floats from raw pixel data
-      // (ignore post processing because that would clip the color range and defeat the purpose of HDR)
-        for (int x = 0; x < 3*width; x++)
-          floatBuffer.put((float)sampleBuffer[y*width*3+x]);
->>>>>>> 06a94108
+      // from raw pixel data
+      for (int x = 0; x < width; x++) {
+        floatBuffer.put((float)sampleBuffer.get(x, y, 0));
+        floatBuffer.put((float)sampleBuffer.get(x, y, 1));
+        floatBuffer.put((float)sampleBuffer.get(x, y, 2));
+      }
 
       // Write buffer to stream
       out.write(buffer.array());
