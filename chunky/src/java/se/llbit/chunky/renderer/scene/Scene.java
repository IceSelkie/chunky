/* Copyright (c) 2012-2021 Jesper Öqvist <jesper@llbit.se>
 * Copyright (c) 2012-2021 Chunky contributors
 *
 * This file is part of Chunky.
 *
 * Chunky is free software: you can redistribute it and/or modify
 * it under the terms of the GNU General Public License as published by
 * the Free Software Foundation, either version 3 of the License, or
 * (at your option) any later version.
 *
 * Chunky is distributed in the hope that it will be useful,
 * but WITHOUT ANY WARRANTY; without even the implied warranty of
 * MERCHANTABILITY or FITNESS FOR A PARTICULAR PURPOSE.  See the
 * GNU General Public License for more details.
 * You should have received a copy of the GNU General Public License
 * along with Chunky.  If not, see <http://www.gnu.org/licenses/>.
 */
package se.llbit.chunky.renderer.scene;

import java.io.BufferedOutputStream;
import java.io.DataInputStream;
import java.io.DataOutputStream;
import java.io.File;
import java.io.FileInputStream;
import java.io.FileOutputStream;
import java.io.IOException;
import java.io.InputStream;
import java.io.OutputStream;
import java.io.PrintStream;
import java.text.SimpleDateFormat;
import java.util.ArrayList;
import java.util.Collection;
import java.util.Collections;
import java.util.Date;
import java.util.HashMap;
import java.util.HashSet;
import java.util.LinkedList;
import java.util.Map;
import java.util.Random;
import java.util.Set;
import java.util.concurrent.ExecutionException;
import java.util.concurrent.atomic.AtomicInteger;
import java.util.function.Consumer;
import java.util.stream.IntStream;
import java.util.zip.GZIPInputStream;
import java.util.zip.GZIPOutputStream;

import it.unimi.dsi.fastutil.io.FastBufferedInputStream;
import it.unimi.dsi.fastutil.io.FastBufferedOutputStream;
import se.llbit.chunky.PersistentSettings;
import se.llbit.chunky.block.*;
import se.llbit.chunky.block.legacy.LegacyBlocksFinalizer;
import se.llbit.chunky.chunk.BlockPalette;
import se.llbit.chunky.chunk.ChunkData;
import se.llbit.chunky.chunk.GenericChunkData;
import se.llbit.chunky.chunk.SimpleChunkData;
import se.llbit.chunky.entity.ArmorStand;
import se.llbit.chunky.entity.Entity;
import se.llbit.chunky.entity.Lectern;
import se.llbit.chunky.entity.PaintingEntity;
import se.llbit.chunky.entity.PlayerEntity;
import se.llbit.chunky.entity.Poseable;
import se.llbit.chunky.main.Chunky;
import se.llbit.chunky.plugin.PluginApi;
import se.llbit.chunky.renderer.*;
import se.llbit.chunky.renderer.export.PictureExportFormats;
import se.llbit.chunky.renderer.export.PictureExportFormat;
import se.llbit.chunky.renderer.projection.ProjectionMode;
import se.llbit.chunky.renderer.postprocessing.PostProcessingFilter;
import se.llbit.chunky.renderer.postprocessing.PostProcessingFilters;
import se.llbit.chunky.renderer.postprocessing.PreviewFilter;
import se.llbit.chunky.renderer.renderdump.RenderDump;
import se.llbit.chunky.resources.BitmapImage;
import se.llbit.chunky.resources.OctreeFileFormat;
import se.llbit.chunky.world.Biomes;
import se.llbit.chunky.world.Chunk;
import se.llbit.chunky.world.ChunkPosition;
import se.llbit.chunky.world.EmptyWorld;
import se.llbit.chunky.world.ExtraMaterials;
import se.llbit.chunky.world.Heightmap;
import se.llbit.chunky.world.Material;
import se.llbit.chunky.world.MaterialStore;
import se.llbit.chunky.world.World;
import se.llbit.chunky.world.WorldTexture;
import se.llbit.json.Json;
import se.llbit.json.JsonArray;
import se.llbit.json.JsonObject;
import se.llbit.json.JsonParser;
import se.llbit.json.JsonValue;
import se.llbit.json.PrettyPrinter;
import se.llbit.log.Log;
import se.llbit.math.bvh.BVH;
import se.llbit.math.Grid;
import se.llbit.math.Octree;
import se.llbit.math.PackedOctree;
import se.llbit.math.QuickMath;
import se.llbit.math.Ray;
import se.llbit.math.Vector3;
import se.llbit.math.Vector3i;
import se.llbit.nbt.CompoundTag;
import se.llbit.nbt.ListTag;
import se.llbit.nbt.Tag;
import se.llbit.util.*;

import java.io.*;
import java.util.*;
import java.util.concurrent.*;
import se.llbit.util.mojangapi.MojangApi;
import se.llbit.util.mojangapi.PlayerSkin;

/**
 * Encapsulates scene and render state.
 *
 * <p>Render state is stored in a sample buffer. Two frame buffers
 * are also kept for when a snapshot should be rendered.
 */
public class Scene implements JsonSerializable, Refreshable {

  public static final int DEFAULT_DUMP_FREQUENCY = 500;
  public static final String EXTENSION = ".json";

  /** The current Scene Description Format (SDF) version. */
  public static final int SDF_VERSION = 10;

  protected static final double fSubSurface = 0.3;

  /** Minimum canvas width. */
  public static final int MIN_CANVAS_WIDTH = 20;

  /** Minimum canvas height. */
  public static final int MIN_CANVAS_HEIGHT = 20;

  /**
   * Minimum exposure.
   */
  public static final double MIN_EXPOSURE = 0.001;

  /**
   * Maximum exposure.
   */
  public static final double MAX_EXPOSURE = 1000.0;

  /**
   * Default gamma for the gamma correction post process.
   */
  public static final float DEFAULT_GAMMA = 2.2f;

  public static final boolean DEFAULT_EMITTERS_ENABLED = false;

  /**
   * Default emitter intensity.
   */
  public static final double DEFAULT_EMITTER_INTENSITY = 13;

  /**
   * Minimum emitter intensity.
   */
  public static final double MIN_EMITTER_INTENSITY = 0.01;

  /**
   * Maximum emitter intensity.
   */
  public static final double MAX_EMITTER_INTENSITY = 1000;

  /**
   * Default exposure.
   */
  public static final double DEFAULT_EXPOSURE = 1.0;

  /**
   * Default fog density.
   */
  public static final double DEFAULT_FOG_DENSITY = 0.0;

  /**
   * Default post processing filter.
   */
  public static final PostProcessingFilter DEFAULT_POSTPROCESSING_FILTER = PostProcessingFilters
      .getPostProcessingFilterFromId("GAMMA").orElse(PostProcessingFilters.NONE);

  protected final Sky sky = new Sky(this);
  protected final Camera camera = new Camera(this);
  protected final Sun sun = new Sun(this);
  protected final Vector3 waterColor =
      new Vector3(PersistentSettings.getWaterColorRed(), PersistentSettings.getWaterColorGreen(),
          PersistentSettings.getWaterColorBlue());
  protected final Vector3 fogColor =
      new Vector3(PersistentSettings.getFogColorRed(), PersistentSettings.getFogColorGreen(),
          PersistentSettings.getFogColorBlue());
  public int sdfVersion = -1;
  public String name = "default_" + new SimpleDateFormat("yyyy-MM-dd_HH-mm-ss").format(new Date());

  /** Rendering canvas width. */
  public int subareaWidth;
  /** Full output image's width. */
  public int width;

  /** Canvas height. */
  public int subareaHeight;
  /** Full output image's height. */
  public int height;

<<<<<<< HEAD
  // From top left corner:
  public int crop_x;
  public int crop_y;

  public Postprocess postprocess = Postprocess.DEFAULT;
=======
  public PostProcessingFilter postProcessingFilter = DEFAULT_POSTPROCESSING_FILTER;
>>>>>>> 04836b25
  public PictureExportFormat outputMode = PictureExportFormats.PNG;
  public long renderTime;
  /**
   * Current SPP for the scene.
   */
  public int spp = 0;
  protected double exposure = DEFAULT_EXPOSURE;
  /**
   * Target SPP for the scene.
   */
  protected int sppTarget = PersistentSettings.getSppTargetDefault();
  /**
   * Recursive ray depth limit (not including Russian Roulette).
   */
  protected int rayDepth = PersistentSettings.getRayDepthDefault();
  protected String worldPath = "";
  protected int worldDimension = 0;
  protected RenderMode mode = RenderMode.PREVIEW;
  protected int dumpFrequency = DEFAULT_DUMP_FREQUENCY;
  protected boolean saveSnapshots = false;
  protected boolean emittersEnabled = DEFAULT_EMITTERS_ENABLED;
  protected double emitterIntensity = DEFAULT_EMITTER_INTENSITY;
  protected EmitterSamplingStrategy emitterSamplingStrategy = EmitterSamplingStrategy.NONE;

  protected boolean sunEnabled = true;
  /**
   * Water opacity modifier.
   */
  protected double waterOpacity = PersistentSettings.getWaterOpacity();
  protected double waterVisibility = PersistentSettings.getWaterVisibility();
  protected boolean stillWater = PersistentSettings.getStillWater();
  protected boolean useCustomWaterColor = PersistentSettings.getUseCustomWaterColor();

  protected boolean waterPlaneEnabled = false;
  protected double waterPlaneHeight = World.SEA_LEVEL;
  protected boolean waterPlaneOffsetEnabled = true;
  protected boolean waterPlaneChunkClip = true;

  /**
   * Enables fast fog algorithm
   */
  protected boolean fastFog = true;

  /** Fog thickness. */
  protected double fogDensity = DEFAULT_FOG_DENSITY;

  /** Controls how much the fog color is blended over the sky/skymap. */
  protected double skyFogDensity = 1;

  protected boolean biomeColors = true;
  protected boolean transparentSky = false;
  protected boolean renderActors = true;
  protected Collection<ChunkPosition> chunks = new ArrayList<>();
  protected JsonObject cameraPresets = new JsonObject();
  /**
   * Indicates if the render should be forced to reset.
   */
  protected ResetReason resetReason = ResetReason.NONE;

  /**
   * World reference.
   */
  @NotNull private World loadedWorld = EmptyWorld.INSTANCE;

  /**
   * Octree origin.
   */
  protected Vector3i origin = new Vector3i();

  /**
   * Actual upper y bound (might be lower than yClipMax).
   */
  protected int yMax = 256;
  /**
   * Actual lower y bound (might be higher than yClipMin).
   */
  protected int yMin = 0;

  private BlockPalette palette;
  private Octree worldOctree;
  private Octree waterOctree;

  /**
   * Entities in the scene.
   */
  private Collection<Entity> entities = new LinkedList<>();

  /**
   * Poseable entities in the scene.
   */
  private Collection<Entity> actors = new LinkedList<>();

  /** Poseable entities in the scene. */
  private Map<PlayerEntity, JsonObject> profiles = new HashMap<>();

  /** Material properties for this scene. */
  public Map<String, JsonValue> materials = new HashMap<>();

  /** Lower Y clip plane. */
  public int yClipMin = PersistentSettings.getYClipMin();

  /** Upper Y clip plane. */
  public int yClipMax = PersistentSettings.getYClipMax();

  private BVH bvh = BVH.EMPTY;
  private BVH actorBvh = BVH.EMPTY;

  /**
   * Current time in seconds. Adjusts animated blocks like fire.
   */
  private double animationTime = 0;

  private WorldTexture grassTexture = new WorldTexture();
  private WorldTexture foliageTexture = new WorldTexture();
  private WorldTexture waterTexture = new WorldTexture();

  /** This is the 8-bit channel frame buffer. */
  protected BitmapImage frontBuffer;

  private BitmapImage backBuffer;

  /**
   * HDR sample buffer for the render output.
   *
   * <p>Note: the sample buffer is initially null, it is only
   * initialized if the scene will be used for rendering.
   * This avoids allocating new sample buffers each time
   * we want to copy the scene state to a temporary scene.
   *
   * <p>TODO: render buffers (sample buffer, alpha channel, etc.)
   * should really be moved somewhere else and not be so tightly
   * coupled to the scene settings.
   */
  protected SampleBuffer samples;

  private boolean finalized = false;

  private boolean finalizeBuffer = false;

  private boolean forceReset = false;

  private Grid emitterGrid;

  private int gridSize = PersistentSettings.getGridSizeDefault();

  private boolean preventNormalEmitterWithSampling = PersistentSettings.getPreventNormalEmitterWithSampling();

  /**
   * The octree implementation to use
   */
  private String octreeImplementation = PersistentSettings.getOctreeImplementation();

  /**
   * The BVH implementation to use
   */
  private String bvhImplementation = PersistentSettings.getBvhMethod();

  /**
   * Additional data that is associated with a scene, this can be used by plugins
   */
  private JsonObject additionalData = new JsonObject();

  private String renderer = DefaultRenderManager.ChunkyPathTracerID;
  private String previewRenderer = DefaultRenderManager.ChunkyPreviewID;

  /**
   * Creates a scene with all default settings.
   *
   * <p>Note: this does not initialize the render buffers for the scene!
   * Render buffers are initialized either by using loadDescription(),
   * fromJson(), or importFromJson(), or by calling initBuffers().
   */
  public Scene() {
    width = PersistentSettings.get3DCanvasWidth();
    height = PersistentSettings.get3DCanvasHeight();
    crop_x = crop_y = 0;
    subareaWidth = width;
    subareaHeight = height;
    sppTarget = PersistentSettings.getSppTargetDefault();

    palette = new BlockPalette();
    worldOctree = new Octree(octreeImplementation, 1);
    waterOctree = new Octree(octreeImplementation, 1);
    emitterGrid = null;
  }

  /**
   * Delete all scene files from the scene directory, leaving only
   * snapshots untouched.
   */
  public static void delete(String name, File sceneDir) {
    String[] extensions = {
        ".json", ".dump", ".octree2", ".emittergrid", ".foliage", ".grass", ".json.backup", ".dump.backup",
    };
    for (String extension : extensions) {
      File file = new File(sceneDir, name + extension);
      if (file.isFile()) {
        //noinspection ResultOfMethodCallIgnored
        file.delete();
      }
    }
  }

  /**
   * Export the scene to a zip file.
   */
  public static void exportToZip(String name, File targetFile) {
    String[] extensions = { ".json", ".dump", ".octree2", ".foliage", ".grass", ".emittergrid", };
    ZipExport.zip(targetFile, SynchronousSceneManager.resolveSceneDirectory(name), name, extensions);
  }

  /**
   * This initializes the render buffers when initializing the
   * scene and after scene canvas size changes.
   */
  public synchronized void initBuffers() {
    frontBuffer = new BitmapImage(subareaWidth, subareaHeight);
    backBuffer = new BitmapImage(subareaWidth, subareaHeight);
    samples = new SampleBuffer(subareaWidth, subareaHeight);
    spp = 0;
    if (transparentSky())
      samples.enableAlpha();
  }

  /**
   * Creates a copy of another scene.
   */
  public Scene(Scene other) {
    copyState(other);
    copyTransients(other);
  }

  /**
   * Import scene state from another scene.
   */
  public synchronized void copyState(Scene other, boolean copyChunks) {
    if (copyChunks) {
      loadedWorld = other.loadedWorld;
      worldPath = other.worldPath;
      worldDimension = other.worldDimension;

      // The octree reference is overwritten to save time.
      // When the other scene is changed it must create a new octree.
      palette = other.palette;
      worldOctree = other.worldOctree;
      waterOctree = other.waterOctree;
      entities = other.entities;
      actors = new LinkedList<>(other.actors); // Create a copy so that entity changes can be reset.
      profiles = other.profiles;
      bvh = other.bvh;
      actorBvh = other.actorBvh;
      renderActors = other.renderActors;
      grassTexture = other.grassTexture;
      foliageTexture = other.foliageTexture;
      waterTexture = other.waterTexture;
      origin.set(other.origin);
      yMin = other.yMin;
      yMax = other.yMax;

      chunks = other.chunks;

      emitterGrid = other.emitterGrid;
    }

    // Copy material properties.
    materials = other.materials;

    exposure = other.exposure;

    stillWater = other.stillWater;
    waterOpacity = other.waterOpacity;
    waterVisibility = other.waterVisibility;
    useCustomWaterColor = other.useCustomWaterColor;
    waterColor.set(other.waterColor);
    fogColor.set(other.fogColor);
    biomeColors = other.biomeColors;
    sunEnabled = other.sunEnabled;
    emittersEnabled = other.emittersEnabled;
    emitterIntensity = other.emitterIntensity;
    emitterSamplingStrategy = other.emitterSamplingStrategy;
    preventNormalEmitterWithSampling = other.preventNormalEmitterWithSampling;
    transparentSky = other.transparentSky;
    fogDensity = other.fogDensity;
    skyFogDensity = other.skyFogDensity;
    fastFog = other.fastFog;
    yClipMin = other.yClipMin;
    yClipMax = other.yClipMax;

    camera.set(other.camera);
    sun.set(other.sun);
    sky.set(other.sky);

    waterPlaneEnabled = other.waterPlaneEnabled;
    waterPlaneHeight = other.waterPlaneHeight;
    waterPlaneOffsetEnabled = other.waterPlaneOffsetEnabled;
    waterPlaneChunkClip = other.waterPlaneChunkClip;

    spp = other.spp;
    renderTime = other.renderTime;

    resetReason = other.resetReason;

    finalized = false;

    if (samples != other.samples) {
      width = other.width;
      height = other.height;
      crop_x = other.crop_x;
      crop_y = other.crop_y;
      subareaWidth = other.subareaWidth;
      subareaHeight = other.subareaHeight;
      backBuffer = other.backBuffer;
      frontBuffer = other.frontBuffer;
      samples = other.samples;
    }

    octreeImplementation = other.octreeImplementation;
    bvhImplementation = other.bvhImplementation;

    animationTime = other.animationTime;

    renderer = other.renderer;
    previewRenderer = other.previewRenderer;

    additionalData = other.additionalData;
  }

  /**
   * Import scene state from another scene.
   */
  public synchronized void copyState(Scene other) {
    copyState(other, true);
  }

  /**
   * Save the scene description, render dump, and foliage
   * and grass textures.
   *
   * @throws IOException
   * @throws InterruptedException
   */
  public synchronized void saveScene(RenderContext context, TaskTracker taskTracker)
      throws IOException {
    try (TaskTracker.Task task = taskTracker.task("Saving scene", 2)) {
      task.update(1);

      try (BufferedOutputStream out = new BufferedOutputStream(context.getSceneDescriptionOutputStream(name))) {
        saveDescription(out);
      }

      saveOctree(context, taskTracker);
      if (spp>0)
        saveDump(context, taskTracker);
//    else
//      delete existing dumps;
      saveEmitterGrid(context, taskTracker);
    }
  }

  /**
   * Load a stored scene by file name.
   *
   * @param sceneName file name of the scene to load
   */
  public synchronized void loadScene(RenderContext context, String sceneName, TaskTracker taskTracker)
      throws IOException {
    try {
      loadDescription(context.getSceneDescriptionInputStream(sceneName));
    } catch (FileNotFoundException e) {
      // scene.json not found, try loading the backup file
      Log.info("Scene description file not found, trying to load the backup file instead", e);
      loadDescription(context.getSceneFileInputStream(sceneName + Scene.EXTENSION + ".backup"));
    }

    if (sdfVersion < SDF_VERSION) {
      Log.warn("Old scene version detected! The scene may not have been loaded correctly.");
    } else if (sdfVersion > SDF_VERSION) {
      Log.warn("This scene was created with a newer version of Chunky! The scene may not have been loaded correctly.");
    }

    // Load the configured skymap file.
    sky.loadSkymap();

    if (!worldPath.isEmpty()) {
      File worldDirectory = new File(worldPath);
      if (World.isWorldDir(worldDirectory)) {
        loadedWorld = World.loadWorld(worldDirectory, worldDimension, World.LoggedWarnings.NORMAL);
      } else {
        Log.info("Could not load world: " + worldPath);
      }
    }

    loadDump(context, taskTracker);

    if (spp == 0) {
      mode = RenderMode.PREVIEW;
    } else if (mode == RenderMode.RENDERING) {
      mode = RenderMode.PAUSED;
    }

    boolean emitterGridNeedChunkReload = false;
    if (emitterSamplingStrategy != EmitterSamplingStrategy.NONE)
      emitterGridNeedChunkReload = !loadEmitterGrid(context, taskTracker);
    boolean octreeLoaded = loadOctree(context, taskTracker);
    if (emitterGridNeedChunkReload || !octreeLoaded) {
      // Could not load stored octree or emitter grid.
      // Load the chunks from the world.
      if (loadedWorld == EmptyWorld.INSTANCE) {
        Log.warn("Could not load chunks (no world found for scene)");
      } else {
        loadChunks(taskTracker, loadedWorld, chunks);
      }
    }

    notifyAll();
  }

  /**
   * Set the exposure value
   */
  public synchronized void setExposure(double value) {
    exposure = value;
    if (mode == RenderMode.PREVIEW) {
      // don't interrupt the render if we are currently rendering
      refresh();
    }
  }

  /**
   * @return Current exposure value
   */
  public double getExposure() {
    return exposure;
  }

  /**
   * Set still water mode.
   */
  public void setStillWater(boolean value) {
    if (value != stillWater) {
      stillWater = value;
      refresh();
    }
  }

  /**
   * @return <code>true</code> if sunlight is enabled
   */
  public boolean getDirectLight() {
    return sunEnabled;
  }

  /**
   * Set emitters enable flag.
   */
  public synchronized void setEmittersEnabled(boolean value) {
    if (value != emittersEnabled) {
      emittersEnabled = value;
      refresh();
    }
  }

  /**
   * Set sunlight enable flag.
   */
  public synchronized void setDirectLight(boolean value) {
    if (value != sunEnabled) {
      sunEnabled = value;
      refresh();
    }
  }

  /**
   * @return <code>true</code> if emitters are enabled
   */
  public boolean getEmittersEnabled() {
    return emittersEnabled;
  }

  /**
   * @return The <code>BlockPallete</code> for the scene
   */
  public BlockPalette getPalette() { return palette; }

  /**
   * Trace a ray in this scene. This offsets the ray origin to
   * move it into the scene coordinate space.
   */
  public void rayTrace(RayTracer rayTracer, WorkerState state) {
    state.ray.o.x -= origin.x;
    state.ray.o.y -= origin.y;
    state.ray.o.z -= origin.z;

    if(camera.getProjectionMode() == ProjectionMode.PARALLEL
      && worldOctree.isInside(state.ray.o)) {
      // When in parallel projection, push the ray origin back so the
      // ray start outside the octree to prevent ray spawning inside some blocks
      int limit = (1 << worldOctree.getDepth());
      Vector3 o = state.ray.o;
      Vector3 d = state.ray.d;
      double t = 0;
      // simplified intersection test with the 6 planes that form the bounding box of the octree
      if(Math.abs(d.x) > Ray.EPSILON) {
        t = Math.min(t, -o.x / d.x);
        t = Math.min(t, (limit - o.x) / d.x);
      }
      if(Math.abs(d.y) > Ray.EPSILON) {
        t = Math.min(t, -o.y / d.y);
        t = Math.min(t, (limit - o.y) / d.y);
      }
      if(Math.abs(d.z) > Ray.EPSILON) {
        t = Math.min(t, -o.z / d.z);
        t = Math.min(t, (limit - o.z) / d.z);
      }
      // set the origin to the farthest intersection point behind
      // In theory, we only would need to set it to the closest intersection point behind
      // but this doesn't matter because the Octree.enterOctree function
      // will do the same amount of math for the same result no matter what the exact point is
      o.scaleAdd(t, d);
    }

    rayTracer.trace(this, state);
  }

  /**
   * Find closest intersection between ray and scene.
   * This advances the ray by updating the ray origin if an intersection is found.
   *
   * @param ray ray to test against scene
   * @return <code>true</code> if an intersection was found
   */
  public boolean intersect(Ray ray) {
    boolean hit = false;
    if (bvh.closestIntersection(ray)) {
      hit = true;
    }
    if (renderActors) {
      if (actorBvh.closestIntersection(ray)) {
        hit = true;
      }
    }
    if (worldIntersection(ray)) {
      hit = true;
    }
    if (hit) {
      ray.distance += ray.t;
      ray.o.scaleAdd(ray.t, ray.d);
      updateOpacity(ray);
      return true;
    }
    return false;
  }

  /**
   * Test whether the ray intersects any voxel before exiting the Octree.
   *
   * @param ray   the ray
   * @return {@code true} if the ray intersects a voxel
   */
  private boolean worldIntersection(Ray ray) {
    Ray start = new Ray(ray);
    start.setCurrentMaterial(ray.getPrevMaterial(), ray.getPrevData());
    boolean hit = false;
    Ray r = new Ray(start);
    r.setCurrentMaterial(start.getPrevMaterial(), start.getPrevData());
    if (worldOctree.enterBlock(this, r, palette) && r.distance < ray.t) {
      ray.t = r.distance;
      ray.n.set(r.n);
      ray.color.set(r.color);
      ray.setPrevMaterial(r.getPrevMaterial(), r.getPrevData());
      ray.setCurrentMaterial(r.getCurrentMaterial(), r.getCurrentData());
      hit = true;
    }
    if (start.getCurrentMaterial().isWater()) {
      r = new Ray(start);
      r.setCurrentMaterial(start.getPrevMaterial(), start.getPrevData());
      if(waterOctree.exitWater(this, r, palette) && r.distance < ray.t - Ray.EPSILON) {
        ray.t = r.distance;
        ray.n.set(r.n);
        ray.color.set(r.color);
        ray.setPrevMaterial(r.getPrevMaterial(), r.getPrevData());
        ray.setCurrentMaterial(r.getCurrentMaterial(), r.getCurrentData());
        hit = true;
      } else if(ray.getPrevMaterial() == Air.INSTANCE) {
        ray.setPrevMaterial(Water.INSTANCE, 1 << Water.FULL_BLOCK);
      }
    } else {
      r = new Ray(start);
      r.setCurrentMaterial(start.getPrevMaterial(), start.getPrevData());
      if (waterOctree.enterBlock(this, r, palette) && r.distance < ray.t) {
        ray.t = r.distance;
        ray.n.set(r.n);
        ray.color.set(r.color);
        ray.setPrevMaterial(r.getPrevMaterial(), r.getPrevData());
        ray.setCurrentMaterial(r.getCurrentMaterial(), r.getCurrentData());
        hit = true;
      }
    }
    return hit;
  }

  public void updateOpacity(Ray ray) {
    if (ray.getCurrentMaterial().isWater() || (ray.getCurrentMaterial() == Air.INSTANCE
        && ray.getPrevMaterial().isWater())) {
      if (useCustomWaterColor) {
        ray.color.x = waterColor.x;
        ray.color.y = waterColor.y;
        ray.color.z = waterColor.z;
      } else {
        float[] waterColor = ray.getBiomeWaterColor(this);
        ray.color.x *= waterColor[0];
        ray.color.y *= waterColor[1];
        ray.color.z *= waterColor[2];
      }
      ray.color.w = waterOpacity;
    }
  }

  /**
   * Test if the ray should be killed (using Russian Roulette).
   *
   * @return {@code true} if the ray needs to die now
   */
  public final boolean kill(int depth, Random random) {
    return depth >= rayDepth && random.nextDouble() < .5f;
  }

  /**
   * Reload all loaded chunks.
   */
  public synchronized void reloadChunks(TaskTracker taskTracker) {
    if (loadedWorld == EmptyWorld.INSTANCE) {
      Log.warn("Can not reload chunks for scene - world directory not found!");
      return;
    }
    loadedWorld = World.loadWorld(loadedWorld.getWorldDirectory(), worldDimension, World.LoggedWarnings.NORMAL);
    loadChunks(taskTracker, loadedWorld, chunks);
    refresh();
  }

  /**
   * Load chunks into the octree.
   *
   * <p>This is the main method loading all voxels into the octree.
   * The octree finalizer is then run to compute block properties like fence
   * connectedness.
   */
  public synchronized void loadChunks(TaskTracker taskTracker, World world, Collection<ChunkPosition> chunksToLoad) {
    if (world == null)
      return;

    boolean isTallWorld = world.getVersionId() >= World.VERSION_21W06A;
    if (isTallWorld) {
      // snapshot 21w06a or later, don't limit yMin/yMax to allow custom height worlds
      yMin = yClipMin;
      yMax = yClipMax;
    } else {
      // treat as 0 - 256 world
      yMin = Math.max(0, yClipMin);
      yMax = Math.min(256, yClipMax);
    }

    Set<ChunkPosition> loadedChunks = new HashSet<>();
    int numChunks = 0;

    try (TaskTracker.Task task = taskTracker.task("(1/6) Loading regions")) {
      task.update(2, 1);

      loadedWorld = world;
      worldPath = loadedWorld.getWorldDirectory().getAbsolutePath();
      worldDimension = world.currentDimension();

      if (chunksToLoad.isEmpty()) {
        return;
      }

      int requiredDepth = calculateOctreeOrigin(chunksToLoad, false);

      // Create new octree to fit all chunks.
      palette = new BlockPalette();
      worldOctree = new Octree(octreeImplementation, requiredDepth);
      waterOctree = new Octree(octreeImplementation, requiredDepth);
      if(emitterSamplingStrategy != EmitterSamplingStrategy.NONE)
        emitterGrid = new Grid(gridSize);

      // Parse the regions first - force chunk lists to be populated!
      Set<ChunkPosition> regions = new HashSet<>();
      for (ChunkPosition cp : chunksToLoad) {
        regions.add(cp.getRegionPosition());
      }

      for (ChunkPosition region : regions) {
        world.getRegion(region).parse();
      }
    }

    try (TaskTracker.Task task = taskTracker.task("(2/6) Loading entities")) {
      entities = new LinkedList<>();
      if (actors.isEmpty() && PersistentSettings.getLoadPlayers()) {
        // We don't load actor entities if some already exists. Loading actor entities
        // risks resetting posed actors when reloading chunks for an existing scene.
        actors = new LinkedList<>();
        profiles = new HashMap<>();
        Collection<PlayerEntity> players = world.playerEntities();
        int done = 1;
        int target = players.size();
        for (PlayerEntity entity : players) {
          entity.randomPose();
          task.update(target, done);
          done += 1;
          JsonObject profile;
          try {
            profile = MojangApi.fetchProfile(entity.uuid);
            PlayerSkin skin = MojangApi.getSkinFromProfile(profile);
            String skinUrl = skin.getUrl();
            if (skinUrl != null) {
              entity.skin = MojangApi.downloadSkin(skinUrl).getAbsolutePath();
            }
            entity.model = skin.getModel();
          } catch (IOException e) {
            Log.error(e);
            profile = new JsonObject();
          }
          profiles.put(entity, profile);
          actors.add(entity);
        }
      }
    }

    Set<ChunkPosition> nonEmptyChunks = new HashSet<>();
    Set<ChunkPosition> legacyChunks = new HashSet<>();
    Heightmap biomeIdMap = new Heightmap();

    ChunkData chunkData1;
    ChunkData chunkData2;
    if (isTallWorld) { //snapshot 21w06a, treat as -64 - 320
      chunkData1 = new GenericChunkData(); // chunk loading will switch between these two, using one asynchronously to load the data
      chunkData2 = new GenericChunkData(); // while the other is used to add to the octree
    } else { //Treat as 0 - 256 world
      chunkData1 = new SimpleChunkData();
      chunkData2 = new SimpleChunkData();
    }

    try (TaskTracker.Task task = taskTracker.task("(3/6) Loading chunks")) {
      int done = 1;
      int target = chunksToLoad.size();

      boolean usingFirstChunkData = true;

      ChunkPosition[] chunkPositions = chunksToLoad.toArray(new ChunkPosition[0]);

      int[] cubeWorldBlocks = new int[16*16*16];
      int[] cubeWaterBlocks = new int[16*16*16];

      ExecutorService executor = Executors.newSingleThreadExecutor();
      Future<?> nextChunkDataTask = executor.submit(() -> { //Initialise first chunk data for the for loop
        world.getChunk(chunkPositions[0]).getChunkData(chunkData1, palette);
      });
      for (int i = 0; i < chunkPositions.length; i++) {
        ChunkPosition cp = chunkPositions[i];

        task.updateEta(target, done);
        done += 1;

        if (loadedChunks.contains(cp)) {
          continue;
        }

        loadedChunks.add(cp);

        try {
          nextChunkDataTask.get(50, TimeUnit.MILLISECONDS);
        } catch(TimeoutException | InterruptedException logged) { // If except, load the chunk synchronously
          if (logged instanceof TimeoutException) {
            Log.info("Chunk loading timed out.");
          } else {
            Log.warn("Chunky loading interrupted.", logged);
          }

          if(usingFirstChunkData) {
            world.getChunk(chunkPositions[i]).getChunkData(chunkData1, palette);
          }
          else {
            world.getChunk(chunkPositions[i]).getChunkData(chunkData2, palette);
          }
        } catch(ExecutionException e) {
          throw new RuntimeException(e.getCause());
        }

        ChunkData chunkData; //the chunk data to be used for THIS iteration
        {
          ChunkData nextChunkData; //the chunk data to be used for the next iteration
          if (usingFirstChunkData) {
            chunkData = chunkData1;
            nextChunkData = chunkData2;
          } else {
            chunkData = chunkData2;
            nextChunkData = chunkData1;
          }
          usingFirstChunkData = !usingFirstChunkData;

          if (i + 1 < chunkPositions.length) { //if has next request next
            final int finalI = i;
            nextChunkDataTask = executor.submit(() -> { //Initialise first chunk data for the for loop
              world.getChunk(chunkPositions[finalI + 1]).getChunkData(nextChunkData, palette);
            });
          }
        }

        numChunks += 1;

        int wx0 = cp.x * 16; // Start of this chunk in world coordinates.
        int wz0 = cp.z * 16;
        for (int cz = 0; cz < 16; ++cz) {
          int wz = cz + wz0;
          for (int cx = 0; cx < 16; ++cx) {
            int wx = cx + wx0;
            int biomeId = 0xFF & chunkData.getBiomeAt(cx, 0, cz); // TODO add vertical biomes support (1.15+)
            biomeIdMap.set(biomeId, wx, wz);
          }
        }

        // Load entities from the chunk:
        for (CompoundTag tag : chunkData.getEntities()) {
          Tag posTag = tag.get("Pos");
          if (posTag.isList()) {
            ListTag pos = posTag.asList();
            double x = pos.get(0).doubleValue();
            double y = pos.get(1).doubleValue();
            double z = pos.get(2).doubleValue();

            if (y >= yClipMin && y < yClipMax) {
              String id = tag.get("id").stringValue("");
              if (id.equals("minecraft:painting") || id.equals("Painting")) {
                // Before 1.12 paintings had id=Painting.
                // After 1.12 paintings had id=minecraft:painting.
                float yaw = tag.get("Rotation").get(0).floatValue();
                entities.add(
                    new PaintingEntity(new Vector3(x, y, z), tag.get("Motive").stringValue(), yaw));
              } else if (id.equals("minecraft:armor_stand")) {
                actors.add(new ArmorStand(new Vector3(x, y, z), tag));
              }
            }
          }
        }

        int yCubeMin = yMin / 16;
        int yCubeMax = (yMax+15) / 16;
        for(int yCube = yCubeMin; yCube < yCubeMax; ++yCube) {
          // Reset the cubes
          Arrays.fill(cubeWorldBlocks, 0);
          Arrays.fill(cubeWaterBlocks, 0);
          for(int cy = 0; cy < 16; ++cy) { //Uses chunk min and max, rather than global - minor optimisation for pre1.13 worlds
            int y = yCube * 16 + cy;
            if(y < yMin || y >= yMax)
              continue;
            for(int cz = 0; cz < 16; ++cz) {
              int z = cz + cp.z * 16 - origin.z;
              for(int cx = 0; cx < 16; ++cx) {
                int x = cx + cp.x * 16 - origin.x;

                int cubeIndex = (cz * 16 + cy) * 16 + cx;

                // Change the type of hidden blocks to ANY_TYPE
                boolean onEdge = y <= yMin || y >= yMax - 1 || chunkData.isBlockOnEdge(cx, y, cz);
                boolean isHidden = !onEdge
                        && palette.get(chunkData.getBlockAt(cx + 1, y, cz)).opaque
                        && palette.get(chunkData.getBlockAt(cx - 1, y, cz)).opaque
                        && palette.get(chunkData.getBlockAt(cx, y + 1, cz)).opaque
                        && palette.get(chunkData.getBlockAt(cx, y - 1, cz)).opaque
                        && palette.get(chunkData.getBlockAt(cx, y, cz + 1)).opaque
                        && palette.get(chunkData.getBlockAt(cx, y, cz - 1)).opaque;

                if(isHidden) {
                  cubeWorldBlocks[cubeIndex] = Octree.ANY_TYPE;
                } else {
                  int currentBlock = chunkData.getBlockAt(cx, y, cz);
                  int octNode = currentBlock;
                  Block block = palette.get(currentBlock);

                  if(block.isEntity()) {
                    Vector3 position = new Vector3(cx + cp.x * 16, y, cz + cp.z * 16);
                    Entity entity = block.toEntity(position);

                    if(entity instanceof Poseable && !(entity instanceof Lectern && !((Lectern) entity).hasBook())) {
                      // don't add the actor again if it was already loaded from json
                      if(actors.stream().noneMatch(actor -> {
                        if(actor.getClass().equals(entity.getClass())) {
                          Vector3 distance = new Vector3(actor.position);
                          distance.sub(entity.position);
                          return distance.lengthSquared() < Ray.EPSILON;
                        }
                        return false;
                      })) {
                        actors.add(entity);
                      }
                    } else {
                      entities.add(entity);
                      if(emitterGrid != null) {
                        for(Grid.EmitterPosition emitterPos : entity.getEmitterPosition()) {
                          emitterPos.x -= origin.x;
                          emitterPos.y -= origin.y;
                          emitterPos.z -= origin.z;
                          emitterGrid.addEmitter(emitterPos);
                        }
                      }
                    }

                    if(!block.isBlockWithEntity()) {
                      if(block.waterlogged) {
                        block = palette.water;
                        octNode = palette.waterId;
                      } else {
                        block = Air.INSTANCE;
                        octNode = palette.airId;
                      }
                    }
                  }

                  if(block.isWaterFilled()) {
                    int waterNode = palette.waterId;
                    if(y + 1 < yMax) {
                      if(palette.get(chunkData.getBlockAt(cx, y + 1, cz)).isWaterFilled()) {
                        waterNode = palette.getWaterId(0, 1 << Water.FULL_BLOCK);
                      }
                    }
                    if(block.isWater()) {
                      // Move plain water blocks to the water octree.
                      octNode = palette.airId;

                      if(!onEdge) {
                        // Perform water computation now for water blocks that are not on th edge of the chunk
                        // Test if the block has not already be marked as full
                        if(((Water) palette.get(waterNode)).data == 0) {
                          int level0 = 8 - ((Water) block).level;
                          int corner0 = level0;
                          int corner1 = level0;
                          int corner2 = level0;
                          int corner3 = level0;

                          int level = Chunk.waterLevelAt(chunkData, palette, cx - 1, y, cz, level0);
                          corner3 += level;
                          corner0 += level;

                          level = Chunk.waterLevelAt(chunkData, palette, cx - 1, y, cz + 1, level0);
                          corner0 += level;

                          level = Chunk.waterLevelAt(chunkData, palette, cx, y, cz + 1, level0);
                          corner0 += level;
                          corner1 += level;

                          level = Chunk.waterLevelAt(chunkData, palette, cx + 1, y, cz + 1, level0);
                          corner1 += level;

                          level = Chunk.waterLevelAt(chunkData, palette, cx + 1, y, cz, level0);
                          corner1 += level;
                          corner2 += level;

                          level = Chunk.waterLevelAt(chunkData, palette, cx + 1, y, cz - 1, level0);
                          corner2 += level;

                          level = Chunk.waterLevelAt(chunkData, palette, cx, y, cz - 1, level0);
                          corner2 += level;
                          corner3 += level;

                          level = Chunk.waterLevelAt(chunkData, palette, cx - 1, y, cz - 1, level0);
                          corner3 += level;

                          corner0 = Math.min(7, 8 - (corner0 / 4));
                          corner1 = Math.min(7, 8 - (corner1 / 4));
                          corner2 = Math.min(7, 8 - (corner2 / 4));
                          corner3 = Math.min(7, 8 - (corner3 / 4));
                          waterNode = palette.getWaterId(((Water) block).level, (corner0 << Water.CORNER_0)
                                          | (corner1 << Water.CORNER_1)
                                          | (corner2 << Water.CORNER_2)
                                          | (corner3 << Water.CORNER_3));
                        }
                      } else {
                        // Water computation for water blocks on the edge of a chunk is done by the OctreeFinalizer but we need the water level information
                        waterNode = palette.getWaterId(((Water) block).level, 0);
                      }
                    }
                    cubeWaterBlocks[cubeIndex] = waterNode;
                  } else if(y + 1 < yMax && block instanceof Lava) {
                    if(palette.get(chunkData.getBlockAt(cx, y + 1, cz)) instanceof Lava) {
                      octNode = palette.getLavaId(0, 1 << Water.FULL_BLOCK);
                    } else if(!onEdge) {
                      // Compute lava level for blocks not on edge
                      Lava lava = (Lava) block;
                      int level0 = 8 - lava.level;
                      int corner0 = level0;
                      int corner1 = level0;
                      int corner2 = level0;
                      int corner3 = level0;

                      int level = Chunk.lavaLevelAt(chunkData, palette, cx - 1, y, cz, level0);
                      corner3 += level;
                      corner0 += level;

                      level = Chunk.lavaLevelAt(chunkData, palette, cx - 1, y, cz + 1, level0);
                      corner0 += level;

                      level = Chunk.lavaLevelAt(chunkData, palette, cx, y, cz + 1, level0);
                      corner0 += level;
                      corner1 += level;

                      level = Chunk.lavaLevelAt(chunkData, palette, cx + 1, y, cz + 1, level0);
                      corner1 += level;

                      level = Chunk.lavaLevelAt(chunkData, palette, cx + 1, y, cz, level0);
                      corner1 += level;
                      corner2 += level;

                      level = Chunk.lavaLevelAt(chunkData, palette, cx + 1, y, cz - 1, level0);
                      corner2 += level;

                      level = Chunk.lavaLevelAt(chunkData, palette, cx, y, cz - 1, level0);
                      corner2 += level;
                      corner3 += level;

                      level = Chunk.lavaLevelAt(chunkData, palette, cx - 1, y, cz - 1, level0);
                      corner3 += level;

                      corner0 = Math.min(7, 8 - (corner0 / 4));
                      corner1 = Math.min(7, 8 - (corner1 / 4));
                      corner2 = Math.min(7, 8 - (corner2 / 4));
                      corner3 = Math.min(7, 8 - (corner3 / 4));
                      octNode = palette.getLavaId(
                              lava.level,
                              (corner0 << Water.CORNER_0)
                                      | (corner1 << Water.CORNER_1)
                                      | (corner2 << Water.CORNER_2)
                                      | (corner3 << Water.CORNER_3)
                      );
                    }
                  }
                  cubeWorldBlocks[cubeIndex] = octNode;

                  if(emitterGrid != null && block.emittance > 1e-4) {
                    emitterGrid.addEmitter(new Grid.EmitterPosition(x + 0.5f, y - origin.y + 0.5f, z + 0.5f));
                  }
                }
              }
            }
          }
          worldOctree.setCube(4, cubeWorldBlocks, cp.x*16 - origin.x, yCube*16 - origin.y, cp.z*16 - origin.z);
          waterOctree.setCube(4, cubeWaterBlocks, cp.x*16 - origin.x, yCube*16 - origin.y, cp.z*16 - origin.z);
        }

        // Block entities are also called "tile entities". These are extra bits of metadata
        // about certain blocks or entities.
        // Block entities are loaded after the base block data so that metadata can be updated.
        for (CompoundTag entityTag : chunkData.getTileEntities()) {
          int y = entityTag.get("y").intValue(0);
          if (y >= yMin && y < yMax) {
            int x = entityTag.get("x").intValue(0) - wx0; // Chunk-local coordinates.
            int z = entityTag.get("z").intValue(0) - wz0;
            if (x < 0 || x > 15 || z < 0 || z > 15) {
              // Block entity is out of range (bad chunk data?), ignore it
              continue;
            }
            Block block = palette.get(chunkData.getBlockAt(x, y, z));
            // Metadata is the old block data (to be replaced in future Minecraft versions?).
            Vector3 position = new Vector3(x + wx0, y, z + wz0);
            if (block.isModifiedByBlockEntity()) {
              Tag newTag = block.getNewTagWithBlockEntity(palette.getBlockSpec(chunkData.getBlockAt(x, y, z)).getTag(), entityTag);
              if (newTag != null) {
                int id = palette.put(newTag);
                block = palette.get(id);
                chunkData.setBlockAt(x, y, z, id);
                worldOctree.set(id, cp.x * 16 + x - origin.x, y - origin.y, cp.z * 16 + z - origin.z);
              }
            }
            if (block.isBlockEntity()) {
              Entity blockEntity = block.toBlockEntity(position, entityTag);
              if (blockEntity == null) {
                continue;
              }
              if (blockEntity instanceof Poseable) {
                // don't add the actor again if it was already loaded from json
                if (actors.stream().noneMatch(actor -> {
                  if (actor.getClass().equals(blockEntity.getClass())) {
                    Vector3 distance = new Vector3(actor.position);
                    distance.sub(blockEntity.position);
                    return distance.lengthSquared() < Ray.EPSILON;
                  }
                  return false;
                })) {
                  actors.add(blockEntity);
                }
              } else {
                entities.add(blockEntity);
                if(emitterGrid != null) {
                  for(Grid.EmitterPosition emitterPos : blockEntity.getEmitterPosition()) {
                    emitterPos.x -= origin.x;
                    emitterPos.y -= origin.y;
                    emitterPos.z -= origin.z;
                    emitterGrid.addEmitter(emitterPos);
                  }
                }
              }
            }
            /*
            switch (block) {
              case Block.HEAD_ID:
                entities.add(new SkullEntity(position, entityTag, metadata));
                break;
              case Block.WALL_BANNER_ID: {
                entities.add(new WallBanner(position, metadata, entityTag));
                break;
              }
            }
            */
          }
        }

        if (!chunkData.isEmpty()){
          nonEmptyChunks.add(cp);
          if (world.getChunk(cp).getVersion().equals("1.12")) {
            legacyChunks.add(cp);
          }
        }
      }
      executor.shutdown();
    }

    palette.unsynchronize();

    grassTexture = new WorldTexture();
    foliageTexture = new WorldTexture();
    waterTexture = new WorldTexture();

    try (TaskTracker.Task task = taskTracker.task("(4/6) Finalizing octree")) {

      worldOctree.startFinalization();
      waterOctree.startFinalization();

      int done = 0;
      int target = nonEmptyChunks.size();
      for (ChunkPosition cp : nonEmptyChunks) {
        // Finalize grass and foliage textures.
        // 3x3 box blur.
        for (int x = 0; x < 16; ++x) {
          for (int z = 0; z < 16; ++z) {

            int nsum = 0;
            float[] grassMix = {0, 0, 0};
            float[] foliageMix = {0, 0, 0};
            float[] waterMix = {0, 0, 0};
            for (int sx = x - 1; sx <= x + 1; ++sx) {
              int wx = cp.x * 16 + sx;
              for (int sz = z - 1; sz <= z + 1; ++sz) {
                int wz = cp.z * 16 + sz;

                ChunkPosition ccp = ChunkPosition.get(wx >> 4, wz >> 4);
                if (nonEmptyChunks.contains(ccp)) {
                  nsum += 1;
                  int biomeId = biomeIdMap.get(wx, wz);
                  float[] grassColor = Biomes.getGrassColorLinear(biomeId);
                  grassMix[0] += grassColor[0];
                  grassMix[1] += grassColor[1];
                  grassMix[2] += grassColor[2];
                  float[] foliageColor = Biomes.getFoliageColorLinear(biomeId);
                  foliageMix[0] += foliageColor[0];
                  foliageMix[1] += foliageColor[1];
                  foliageMix[2] += foliageColor[2];
                  float[] waterColor = Biomes.getWaterColorLinear(biomeId);
                  waterMix[0] += waterColor[0];
                  waterMix[1] += waterColor[1];
                  waterMix[2] += waterColor[2];
                }
              }
            }
            grassMix[0] /= nsum;
            grassMix[1] /= nsum;
            grassMix[2] /= nsum;
            grassTexture.set(cp.x * 16 + x - origin.x, cp.z * 16 + z - origin.z, grassMix);

            foliageMix[0] /= nsum;
            foliageMix[1] /= nsum;
            foliageMix[2] /= nsum;
            foliageTexture.set(cp.x * 16 + x - origin.x, cp.z * 16 + z - origin.z, foliageMix);

            waterMix[0] /= nsum;
            waterMix[1] /= nsum;
            waterMix[2] /= nsum;
            waterTexture.set(cp.x * 16 + x - origin.x, cp.z * 16 + z - origin.z, waterMix);
          }
        }
        task.updateEta(target, done);
        done += 1;
        OctreeFinalizer.finalizeChunk(worldOctree, waterOctree, palette, origin, cp, yMin, yMax);
        if (legacyChunks.contains(cp)) {
          LegacyBlocksFinalizer
              .finalizeChunk(worldOctree, waterOctree, palette, origin, cp, yMin, yMax);
        }
      }

      worldOctree.endFinalization();
      waterOctree.endFinalization();
    }

    for (Entity entity : actors) {
      entity.loadDataFromOctree(worldOctree, palette, origin);
    }

    for (Entity entity : entities) {
      entity.loadDataFromOctree(worldOctree, palette, origin);
    }

    if (emitterGrid != null)
      emitterGrid.prepare();

    chunks = loadedChunks;
    camera.setWorldSize(1 << worldOctree.getDepth());
    try (TaskTracker.Task task = taskTracker.task("(5/6) Building world BVH")) {
      buildBvh(task);
    }
    try (TaskTracker.Task task = taskTracker.task("(6/6) Building actor BVH")) {
      buildActorBvh(task);
    }
    Log.info(String.format("Loaded %d chunks", numChunks));
  }

  private void buildBvh(TaskTracker.Task task) {
    Vector3 worldOffset = new Vector3(-origin.x, -origin.y, -origin.z);
    bvh = BVH.Factory.create(bvhImplementation, entities, worldOffset, task);
  }

  private void buildActorBvh(TaskTracker.Task task) {
    Vector3 worldOffset = new Vector3(-origin.x, -origin.y, -origin.z);
    actorBvh = BVH.Factory.create(bvhImplementation, actors, worldOffset, task);
  }

  /**
   * Rebuild the actors and the other blocks bounding volume hierarchy.
   */
  public void rebuildBvh() {
    buildBvh(TaskTracker.Task.NONE);
    buildActorBvh(TaskTracker.Task.NONE);
    refresh();
  }

  /**
   * Rebuild the actors bounding volume hierarchy.
   */
  public void rebuildActorBvh() {
    buildActorBvh(TaskTracker.Task.NONE);
    refresh();
  }

  private int calculateOctreeOrigin(Collection<ChunkPosition> chunksToLoad, boolean centerOctree) {
    int xmin = Integer.MAX_VALUE;
    int xmax = Integer.MIN_VALUE;
    int zmin = Integer.MAX_VALUE;
    int zmax = Integer.MIN_VALUE;
    for (ChunkPosition cp : chunksToLoad) {
      if (cp.x < xmin) {
        xmin = cp.x;
      }
      if (cp.x > xmax) {
        xmax = cp.x;
      }
      if (cp.z < zmin) {
        zmin = cp.z;
      }
      if (cp.z > zmax) {
        zmax = cp.z;
      }
    }

    xmax += 1;
    zmax += 1;
    xmin *= 16;
    xmax *= 16;
    zmin *= 16;
    zmax *= 16;

    int maxDimension = Math.max(yMax - yMin, Math.max(xmax - xmin, zmax - zmin));
    int requiredDepth = QuickMath.log2(QuickMath.nextPow2(maxDimension));

    if(centerOctree) {
      int xroom = (1 << requiredDepth) - (xmax - xmin);
      int yroom = (1 << requiredDepth) - (yMax - yMin);
      int zroom = (1 << requiredDepth) - (zmax - zmin);

      origin.set(xmin - xroom / 2, -yroom / 2, zmin - zroom / 2);
    } else {
      // Note: Math.floorDiv rather than integer division for round toward -infinity
      origin.set(xmin, Math.floorDiv(yMin, 16) * 16, zmin);
    }
    return requiredDepth;
  }

  /**
   * @return <code>true</code> if the scene has loaded chunks
   */
  public synchronized boolean haveLoadedChunks() {
    return !chunks.isEmpty();
  }

  /**
   * Calculate a camera position centered above all loaded chunks.
   *
   * @return The calculated camera position
   */
  public Vector3 calcCenterCamera() {
    if (chunks.isEmpty()) {
      return new Vector3(0, 128, 0);
    }

    int xmin = Integer.MAX_VALUE;
    int xmax = Integer.MIN_VALUE;
    int zmin = Integer.MAX_VALUE;
    int zmax = Integer.MIN_VALUE;
    for (ChunkPosition cp : chunks) {
      if (cp.x < xmin) {
        xmin = cp.x;
      }
      if (cp.x > xmax) {
        xmax = cp.x;
      }
      if (cp.z < zmin) {
        zmin = cp.z;
      }
      if (cp.z > zmax) {
        zmax = cp.z;
      }
    }
    xmax += 1;
    zmax += 1;
    xmin *= 16;
    xmax *= 16;
    zmin *= 16;
    zmax *= 16;
    int xcenter = (xmax + xmin) / 2;
    int zcenter = (zmax + zmin) / 2;
    int ycenter = (yMax + yMin) / 2;
    for (int y = Math.min(ycenter+127, yMax); y >= Math.max(ycenter-128, yMin); --y) {
      Material block = worldOctree.getMaterial(xcenter - origin.x, y - origin.y, zcenter - origin.z,
          palette);
      if (!(block instanceof Air)) {
        return new Vector3(xcenter, y + 5, zcenter);
      }
    }
    return new Vector3(xcenter, 128, zcenter);
  }

  /**
   * Set the biome colors flag.
   */
  public void setBiomeColorsEnabled(boolean value) {
    if (value != biomeColors) {
      biomeColors = value;
      refresh();
    }
  }

  /**
   * Center the camera over the loaded chunks
   */
  public synchronized void moveCameraToCenter() {
    camera.setPosition(calcCenterCamera());
  }

  /**
   * @return The name of this scene
   */
  public String name() {
    return name;
  }

  /**
   * Start rendering. This wakes up threads waiting on a scene
   * state change, even if the scene state did not actually change.
   */
  public synchronized void startHeadlessRender() {
    mode = RenderMode.RENDERING;
    notifyAll();
  }

  /**
   * @return <code>true</code> if the rendering of this scene should be
   * restarted
   */
  public boolean shouldRefresh() {
    return resetReason != ResetReason.NONE;
  }

  /**
   * Start rendering the scene.
   */
  public synchronized void startRender() {
    if (mode == RenderMode.PAUSED) {
      mode = RenderMode.RENDERING;
      notifyAll();
    } else if (mode != RenderMode.RENDERING) {
      mode = RenderMode.RENDERING;
      refresh();
    }
  }

  /**
   * Pause the renderer.
   */
  public synchronized void pauseRender() {
    mode = RenderMode.PAUSED;

    // Wake up threads in awaitSceneStateChange().
    notifyAll();
  }

  /**
   * Halt the rendering process.
   * Puts the renderer back in preview mode.
   */
  public synchronized void haltRender() {
    if (mode != RenderMode.PREVIEW) {
      mode = RenderMode.PREVIEW;
      resetReason = ResetReason.MODE_CHANGE;
      forceReset = true;
      refresh();
    }
  }

  /**
   * Move the camera to the player position, if available.
   */
  public void moveCameraToPlayer() {
    for (Entity entity : actors) {
      if (entity instanceof PlayerEntity) {
        camera.moveToPlayer((PlayerEntity) entity);
      }
    }
  }

  /**
   * @return <code>true</code> if still water is enabled
   */
  public boolean stillWaterEnabled() {
    return stillWater;
  }

  /**
   * @return <code>true</code> if biome colors are enabled
   */
  public boolean biomeColorsEnabled() {
    return biomeColors;
  }

  /**
   * Set the recursive ray depth limit
   */
  public synchronized void setRayDepth(int value) {
    value = Math.max(1, value);
    if (rayDepth != value) {
      rayDepth = value;
      PersistentSettings.setRayDepth(rayDepth);
      refresh();
    }
  }

  /**
   * @return Recursive ray depth limit
   */
  public int getRayDepth() {
    return rayDepth;
  }

  /**
   * Clear the scene refresh flag
   */
  synchronized public void clearResetFlags() {
    resetReason = ResetReason.NONE;
    forceReset = false;
  }

  /**
   * Trace a ray in the Octree towards the current view target.
   * The ray is displaced to the target position if it hits something.
   *
   * <p>The view target is defined by the current camera state.
   *
   * @return {@code true} if the ray hit something
   */
  public boolean traceTarget(Ray ray) {
    WorkerState state = new WorkerState();
    state.ray = ray;
    if (isInWater(ray)) {
      ray.setCurrentMaterial(Water.INSTANCE);
    } else {
      ray.setCurrentMaterial(Air.INSTANCE);
    }
    camera.getTargetDirection(ray);
    ray.o.x -= origin.x;
    ray.o.y -= origin.y;
    ray.o.z -= origin.z;
    while (PreviewRayTracer.nextIntersection(this, ray)) {
      if (ray.getCurrentMaterial() != Air.INSTANCE) {
        return true;
      }
    }
    return false;
  }

  /**
   * Perform auto focus.
   */
  public void autoFocus() {
    Ray ray = new Ray();
    if (!traceTarget(ray)) {
      camera.setDof(Double.POSITIVE_INFINITY);
    } else {
      camera.setSubjectDistance(ray.distance);
      camera.setDof(ray.distance * ray.distance);
    }
  }

  /**
   * Find the current camera target position.
   *
   * @return {@code null} if the camera is not aiming at some intersectable object
   */
  public Vector3 getTargetPosition() {
    Ray ray = new Ray();
    if (!traceTarget(ray)) {
      return null;
    } else {
      Vector3 target = new Vector3(ray.o);
      target.add(origin.x, origin.y, origin.z);
      return target;
    }
  }

  /**
   * @return World origin in the Octree
   */
  public Vector3i getOrigin() {
    return origin;
  }

  /**
   * Set the scene name.
   */
  public void setName(String newName) {
    newName = AsynchronousSceneManager.sanitizedSceneName(newName);
    if (newName.length() > 0) {
      name = newName;
    }
  }

  /**
   * @return The current postprocessing filter
   */
  public PostProcessingFilter getPostProcessingFilter() {
    return postProcessingFilter;
  }

  /**
   * Change the postprocessing filter
   *
   * @param p The new postprocessing filter
   */
  public synchronized void setPostprocess(PostProcessingFilter p) {
    postProcessingFilter = p;
    if (mode == RenderMode.PREVIEW) {
      // Don't interrupt the render if we are currently rendering.
      refresh();
    }
  }

  /**
   * @return The current emitter intensity
   */
  public double getEmitterIntensity() {
    return emitterIntensity;
  }

  /**
   * Set the emitter intensity.
   */
  public void setEmitterIntensity(double value) {
    emitterIntensity = value;
    refresh();
  }

  /**
   * Set the transparent sky option.
   */
  public void setTransparentSky(boolean value) {
    if (value != transparentSky) {
      transparentSky = value;
      if (transparentSky) {
        getSampleBuffer().enableAlpha();
      }
      refresh();
    }
  }

  /**
   * @return {@code true} if transparent sky is enabled
   */
  public boolean transparentSky() {
    return transparentSky;
  }

  /**
   * Set the water world mode option.
   */
  public void setWaterPlaneEnabled(boolean enabled) {
    if (enabled != waterPlaneEnabled) {
      waterPlaneEnabled = enabled;
      refresh();
    }
  }

  /**
   * @return {@code true} if the water world mode is enabled
   */
  public boolean isWaterPlaneEnabled() {
    return waterPlaneEnabled;
  }

  /**
   * Set the water world mode ocean height.
   */
  public void setWaterPlaneHeight(double height) {
    if (height != waterPlaneHeight) {
      waterPlaneHeight = height;
      refresh();
    }
  }

  /**
   * @return The water world mode ocean height
   */
  public double getWaterPlaneHeight() {
    return waterPlaneHeight;
  }
  /**
   * @return The effective water world mode ocean height influenced by waterPlaneOffsetEnabled
   */
  public double getEffectiveWaterPlaneHeight() {
    if(waterPlaneOffsetEnabled) {
      return waterPlaneHeight - Water.TOP_BLOCK_GAP;
    } else {
      return waterPlaneHeight;
    }
  }

  /**
   * Set the water world mode height offset option.
   */
  public void setWaterPlaneOffsetEnabled(boolean enabled) {
    if (enabled != waterPlaneOffsetEnabled) {
      waterPlaneOffsetEnabled = enabled;
      refresh();
    }
  }

  /**
   * @return {@code true} if the water world mode height offset is enabled
   */
  public boolean isWaterPlaneOffsetEnabled() {
    return waterPlaneOffsetEnabled;
  }

  public void setWaterPlaneChunkClip(boolean enabled) {
    if (enabled != waterPlaneChunkClip) {
      waterPlaneChunkClip = enabled;
      refresh();
    }
  }

  /**
   * Check if water plane chunk clipping is enabled. If so, the water plane is hidden in loaded
   * chunks (i.e. it is ignored inside of loaded chunks).
   * @return {@code true} if the water plane chunk clipping is enabled
   */
  public boolean getWaterPlaneChunkClip() {
    return waterPlaneChunkClip;
  }

  /**
   * @return the dumpFrequency
   */
  public int getDumpFrequency() {
    return dumpFrequency;
  }

  /**
   * @param value the dumpFrequency to set, if value is zero then render dumps
   *              are disabled
   */
  public void setDumpFrequency(int value) {
    value = Math.max(0, value);
    if (value != dumpFrequency) {
      dumpFrequency = value;
    }
  }

  /**
   * @return the saveDumps
   */
  public boolean shouldSaveDumps() {
    return dumpFrequency > 0;
  }

  /**
   * Copy scene state that does not require a render restart.
   *
   * @param other scene to copy transient state from.
   */
  public synchronized void copyTransients(Scene other) {
    name = other.name;
    postProcessingFilter = other.postProcessingFilter;
    exposure = other.exposure;
    dumpFrequency = other.dumpFrequency;
    saveSnapshots = other.saveSnapshots;
    sppTarget = other.sppTarget;
    rayDepth = other.rayDepth;
    mode = other.mode;
    outputMode = other.outputMode;
    cameraPresets = other.cameraPresets;
    camera.copyTransients(other.camera);
    finalizeBuffer = other.finalizeBuffer;
    animationTime = other.animationTime;
    additionalData = other.additionalData;
  }

  /**
   * @return The target SPP
   */
  public int getTargetSpp() {
    return sppTarget;
  }

  /**
   * @param value Target SPP value
   */
  public void setTargetSpp(int value) {
    sppTarget = value;
  }

  /**
   * Change the canvas size for this scene. This will refresh
   * the scene and reinitialize the sample buffers if the
   * new canvas size is not identical to the current canvas size.
   */
  public synchronized void setCanvasSize(int canvasWidth, int canvasHeight) {
    int newWidth = Math.max(MIN_CANVAS_WIDTH, canvasWidth);
    int newHeight = Math.max(MIN_CANVAS_HEIGHT, canvasHeight);
    if (newWidth != width || newHeight != height || crop_x != 0 || crop_y != 0 || subareaWidth != width || subareaHeight != height) {
      width = newWidth;
      height = newHeight;
      crop_x = crop_y = 0;
      subareaWidth = width;
      subareaHeight = height;
      initBuffers();
      refresh();
    }
  }

  /** @return Canvas width */
  public int renderWidth() {
    return width;
  }

  /** @return Canvas height */
  public int renderHeight() {
    return height;
  }

  /** @return Subarea width */
  public int subareaWidth() {
    return subareaWidth;
  }

  /** @return Subarea height */
  public int subareaHeight() {
    return subareaHeight;
  }

  /**
   * Save a snapshot
   */
  public void saveSnapshot(File directory, TaskTracker taskTracker, int threadCount) {
    if (directory == null) {
      Log.error("Can't save snapshot: bad output directory!");
      return;
    }
    String fileName = String.format("%s-%d%s", name, spp, getOutputMode().getExtension());
    File targetFile = new File(directory, fileName);
    if (!directory.exists()) {
      directory.mkdirs();
    }
    if (getOutputMode().isTransparencySupported()) {
      computeAlpha(taskTracker);
    }
    if (!finalized) {
      postProcessFrame(taskTracker);
    }
    writeImage(targetFile, getOutputMode(), taskTracker);
  }

  /**
   * Save the current frame as a PNG or TIFF image, depending on this scene's outputMode.
   */
  public synchronized void saveFrame(File targetFile, TaskTracker taskTracker, int threadCount) {
    this.saveFrame(targetFile, getOutputMode(), taskTracker, threadCount);
  }

  /**
   * Save the current frame as a PNG or TIFF image.
   */
  public synchronized void saveFrame(File targetFile, PictureExportFormat mode, TaskTracker taskTracker, int threadCount) {
    if (mode.isTransparencySupported()) {
      computeAlpha(taskTracker);
    }
    if (!finalized) {
      postProcessFrame(taskTracker);
    }
    writeImage(targetFile, mode, taskTracker);
  }

  /**
   * Save the current frame into the given output stream, using the given format.
   */
  public synchronized void writeFrame(OutputStream out, PictureExportFormat mode, TaskTracker taskTracker, int threadCount)
      throws IOException {
    if (mode.isTransparencySupported()) {
      computeAlpha(taskTracker);
    }
    if (!finalized) {
      postProcessFrame(taskTracker);
    }
    mode.write(out, this, taskTracker);
  }

  /**
   * Compute the alpha channel.
   */
  private void computeAlpha(TaskTracker taskTracker) {
    if (transparentSky) {
      if (!this.getOutputMode().isTransparencySupported()) {
        Log.warn("Can not use transparent sky with " + this.getOutputMode().getName() +  " output mode. Use PNG instead.");
      } else {
        try (TaskTracker.Task task = taskTracker.task("Computing alpha channel")) {
          AtomicInteger done = new AtomicInteger(0);

          Chunky.getCommonThreads().submit(() -> {
            IntStream.range(0, width).parallel().forEach(x -> {
              WorkerState state = new WorkerState();
              state.ray = new Ray();

              for (int y = 0; y < height; y++) {
                computeAlpha(x, y, state);
              }

              task.update(width, done.incrementAndGet());
            });
          }).get();

        } catch (InterruptedException e) {
          Log.warn("Failed to compute alpha channel", e);
        } catch (ExecutionException e) {
          Log.error("Failed to compute alpha channel", e);
        }
      }
    }
  }

  /**
   * Post-process all pixels in the current frame.
   *
   * <p>This is normally done by the render workers during rendering,
   * but in some cases an separate post processing pass is needed.
   */
  public void postProcessFrame(TaskTracker.Task task) {
<<<<<<< HEAD
    task.update("Finalizing frame", subareaWidth, 0);
    AtomicInteger done = new AtomicInteger(0);
    Chunky.getCommonThreads().submit(() -> {
      IntStream.range(0, subareaWidth).parallel().forEach(x -> {
        for (int y = 0; y < subareaHeight; y++) {
          finalizePixel(x, y);
        }

        task.update(subareaWidth, done.incrementAndGet());
      });
    }).join();
=======
    PostProcessingFilter filter = postProcessingFilter;
    if(mode == RenderMode.PREVIEW) {
      filter = PreviewFilter.INSTANCE;
    }
    filter.processFrame(width, height, samples, backBuffer, exposure, task);
    finalized = true;
>>>>>>> 04836b25
  }

  /**
   * Post-process all pixels in the current frame.
   *
   * <p>This is normally done by the render workers during rendering,
   * but in some cases an separate post processing pass is needed.
   */
  public void postProcessFrame(TaskTracker taskTracker) {
    try (TaskTracker.Task task = taskTracker.task("Finalizing frame")) {
      postProcessFrame(task);
    }
  }

  private void writeImage(File targetFile, PictureExportFormat mode, TaskTracker taskTracker) {
    try (FileOutputStream out = new FileOutputStream(targetFile)) {
      mode.write(out, this, taskTracker);
    } catch (IOException e) {
      Log.warn("Failed to write file: " + targetFile.getAbsolutePath(), e);
    }
  }

  private synchronized void saveEmitterGrid(RenderContext context, TaskTracker taskTracker) {
    if (emitterGrid == null)
      return;

    String filename = name + ".emittergrid";
    // TODO Not save when unchanged?
    try (TaskTracker.Task task = taskTracker.task("Saving Grid")) {
      Log.info("Saving Grid " + filename);

      try (DataOutputStream out = new DataOutputStream(new GZIPOutputStream(context.getSceneFileOutputStream(filename)))) {
        emitterGrid.store(out);
      } catch (IOException e) {
        Log.warn("Couldn't save Grid", e);
      }
    }
  }

  private synchronized void saveOctree(RenderContext context, TaskTracker taskTracker) {
    String fileName = name + ".octree2";
    if (context.fileUnchangedSince(fileName, worldOctree.getTimestamp())) {
      Log.info("Skipping redundant Octree write");
      return;
    }
    try (TaskTracker.Task task = taskTracker.task("Saving octree", 2)) {
      task.update(1);
      Log.info("Saving octree " + fileName);

      boolean saved = false;
      try (DataOutputStream out = new DataOutputStream(new FastBufferedOutputStream(new GZIPOutputStream(context.getSceneFileOutputStream(fileName))))) {
        OctreeFileFormat.store(out, worldOctree, waterOctree, palette,
            grassTexture, foliageTexture, waterTexture);
        saved = true;

        task.update(2);
        Log.info("Octree saved");
      } catch (IOException e) {
        Log.warn("Failed to save the octree", e);
      }

      if (saved) {
        worldOctree.setTimestamp(context.fileTimestamp(fileName));
      }
    }
  }

  public synchronized void saveDump(RenderContext context, TaskTracker taskTracker) {
    File dumpFile = context.getSceneFile(name + ".dump");
    Log.info("Saving render dump: " + dumpFile);
    try (FileOutputStream outputStream = new FileOutputStream(dumpFile)) {
      RenderDump.save(outputStream, this, taskTracker);
    } catch (IOException e) {
      Log.warn("Failed to save the render dump", e);
    }
    Log.info("Render dump saved: " + dumpFile);
  }

  private synchronized boolean loadEmitterGrid(RenderContext context, TaskTracker taskTracker) {
    String filename = name + ".emittergrid";
    try (TaskTracker.Task task = taskTracker.task("Loading grid")) {
      Log.info("Load grid " + filename);
      try (DataInputStream in = new DataInputStream(new FastBufferedInputStream(new GZIPInputStream(context.getSceneFileInputStream(filename))))) {
        emitterGrid = Grid.load(in);
        return true;
      } catch (Exception e) {
        Log.info("Failed to load the grid", e);
        return false;
      }
    }
  }

  private synchronized boolean loadOctree(RenderContext context, TaskTracker taskTracker) {
    String fileName = name + ".octree2";
    try (TaskTracker.Task task = taskTracker.task("(1/3) Loading octree", 2)) {
      task.update(1);
      Log.info("Loading octree " + fileName);

      long length = context.getSceneFile(fileName).length();
      double progressScale = 1000.0 / length;
      task.update(1000, 0);

      try {
        long fileTimestamp = context.fileTimestamp(fileName);
        OctreeFileFormat.OctreeData data;
        try (DataInputStream in = new DataInputStream(new FastBufferedInputStream(new GZIPInputStream(new PositionalInputStream(context.getSceneFileInputStream(fileName), pos -> {
          task.updateInterval((int) (pos * progressScale), 1);
        }))))) {
          data = OctreeFileFormat.load(in, octreeImplementation);
        } catch (PackedOctree.OctreeTooBigException e) {
          // Octree too big, reload file and force loading as NodeBasedOctree
          Log.warn("Octree was too big when loading dump, reloading with old (slower and bigger) implementation.");
          DataInputStream inRetry = new DataInputStream(new FastBufferedInputStream(new GZIPInputStream(new PositionalInputStream(context.getSceneFileInputStream(fileName), pos -> {
            task.updateInterval((int) (pos * progressScale), 1);
          }))));
          data = OctreeFileFormat.load(inRetry, "NODE");
        }

        worldOctree = data.worldTree;
        worldOctree.setTimestamp(fileTimestamp);
        waterOctree = data.waterTree;
        grassTexture = data.grassColors;
        foliageTexture = data.foliageColors;
        waterTexture = data.waterColors;
        palette = data.palette;
        palette.applyMaterials();
        Log.info("Octree loaded");
        calculateOctreeOrigin(chunks, data.version < 6);
        camera.setWorldSize(1 << worldOctree.getDepth());

        try (TaskTracker.Task bvhTask = taskTracker.task("(2/3) Building world BVH")) {
          buildBvh(bvhTask);
        }
        try (TaskTracker.Task bvhTask = taskTracker.task("(3/3) Building actor BVH")) {
          buildActorBvh(bvhTask);
        }

        return true;
      } catch (IOException e) {
        Log.error("Failed to load chunk data!", e);
        return false;
      }
    }
  }

  public synchronized boolean loadDump(RenderContext context, TaskTracker taskTracker) {
    Runnable logWarning;
    if (null != (logWarning=tryLoadDump(context, name + ".dump", taskTracker))) {
      // Failed to load the default render dump - try the backup file.
      if (null != tryLoadDump(context, name + ".dump.backup", taskTracker)) {
        // we don't have the old render state, so reset spp and render time
        spp = 0;
        renderTime = 0;
        if (samples != null) {
          samples.reset();
        }
        logWarning.run();
        return false;
      }
    }
    return true;
  }

  /**
   * @return Returns null on successful dump load, and a Runnable that will log a warning on a failed load.
   */
  private Runnable tryLoadDump(RenderContext context, String fileName, TaskTracker taskTracker) {
    File dumpFile = context.getSceneFile(fileName);
    if (!dumpFile.isFile()) {
      if (spp != 0) {
        // The scene state says the render had some progress, so we should warn
        // that the render dump does not exist.
        return ()->Log.warn("Render dump not found: " + fileName);
      }
      return ()->{};
    }

    Log.info("Loading render dump: " + dumpFile);
    int crop_x = this.crop_x;
    int crop_y = this.crop_y;
    int subareaWidth = this.subareaWidth;
    int subareaHeight = this.subareaHeight;
    try (FileInputStream inputStream = new FileInputStream(dumpFile)) {
      RenderDump.load(inputStream, this, taskTracker);
    } catch (IOException | IllegalStateException e) {
      // reset crop size
      this.crop_x = crop_x;
      this.crop_y = crop_y;
      this.subareaWidth = subareaWidth;
      this.subareaHeight = subareaHeight;

      // The render dump was possibly corrupt, or empty
      return ()->Log.warn("Failed to load the render dump", e);
    }
    postProcessFrame(taskTracker);

    Log.info("Render dump loaded: " + fileName);
    return null;
  }

  /**
<<<<<<< HEAD
   * Finalize a pixel. Calculates the resulting RGB color values for
   * the pixel and sets these in the bitmap image.
   */
  public void finalizePixel(int x, int y) {
    finalized = true;
    double[] result = new double[3];
    postProcessPixel(x, y, result);
    backBuffer.setPixel(x, y, ColorUtil
        .getRGB(QuickMath.min(1, result[0]), QuickMath.min(1, result[1]), QuickMath.min(1, result[2])));
  }

  /**
   * Postprocess a pixel. This applies gamma correction and clamps the color value to [0,1].
   *
   * @param result the resulting color values are written to this array
   */
  public void postProcessPixel(int x, int y, double[] result) {
    double r = samples.get(x,y,0);
    double g = samples.get(x,y,1);
    double b = samples.get(x,y,2);

    r *= exposure;
    g *= exposure;
    b *= exposure;

    if (mode != RenderMode.PREVIEW) {
      switch (postprocess) {
        case NONE:
          break;
        case TONEMAP1:
          // http://filmicworlds.com/blog/filmic-tonemapping-operators/
          r = QuickMath.max(0, r - 0.004);
          r = (r * (6.2 * r + .5)) / (r * (6.2 * r + 1.7) + 0.06);
          g = QuickMath.max(0, g - 0.004);
          g = (g * (6.2 * g + .5)) / (g * (6.2 * g + 1.7) + 0.06);
          b = QuickMath.max(0, b - 0.004);
          b = (b * (6.2 * b + .5)) / (b * (6.2 * b + 1.7) + 0.06);
          break;
        case TONEMAP2:
          // https://knarkowicz.wordpress.com/2016/01/06/aces-filmic-tone-mapping-curve/
          float aces_a = 2.51f;
          float aces_b = 0.03f;
          float aces_c = 2.43f;
          float aces_d = 0.59f;
          float aces_e = 0.14f;
          r = QuickMath.max(QuickMath.min((r * (aces_a * r + aces_b)) / (r * (aces_c * r + aces_d) + aces_e), 1), 0);
          g = QuickMath.max(QuickMath.min((g * (aces_a * g + aces_b)) / (g * (aces_c * g + aces_d) + aces_e), 1), 0);
          b = QuickMath.max(QuickMath.min((b * (aces_a * b + aces_b)) / (b * (aces_c * b + aces_d) + aces_e), 1), 0);
          r = FastMath.pow(r, 1 / DEFAULT_GAMMA);
          g = FastMath.pow(g, 1 / DEFAULT_GAMMA);
          b = FastMath.pow(b, 1 / DEFAULT_GAMMA);
          break;
        case TONEMAP3:
          // http://filmicworlds.com/blog/filmic-tonemapping-operators/
          float hA = 0.15f;
          float hB = 0.50f;
          float hC = 0.10f;
          float hD = 0.20f;
          float hE = 0.02f;
          float hF = 0.30f;
          // This adjusts the exposure by a factor of 16 so that the resulting exposure approximately matches the other
          // post-processing methods. Without this, the image would be very dark.
          r *= 16;
          g *= 16;
          b *= 16;
          r = ((r * (hA * r + hC * hB) + hD * hE) / (r * (hA * r + hB) + hD * hF)) - hE / hF;
          g = ((g * (hA * g + hC * hB) + hD * hE) / (g * (hA * g + hB) + hD * hF)) - hE / hF;
          b = ((b * (hA * b + hC * hB) + hD * hE) / (b * (hA * b + hB) + hD * hF)) - hE / hF;
          float hW = 11.2f;
          float whiteScale = 1.0f / (((hW * (hA * hW + hC * hB) + hD * hE) / (hW * (hA * hW + hB) + hD * hF)) - hE / hF);
          r *= whiteScale;
          g *= whiteScale;
          b *= whiteScale;
          break;
        case GAMMA:
          r = FastMath.pow(r, 1 / DEFAULT_GAMMA);
          g = FastMath.pow(g, 1 / DEFAULT_GAMMA);
          b = FastMath.pow(b, 1 / DEFAULT_GAMMA);
          break;
      }
    } else {
      r = FastMath.sqrt(r);
      g = FastMath.sqrt(g);
      b = FastMath.sqrt(b);
    }

    result[0] = r;
    result[1] = g;
    result[2] = b;
  }

  /**
=======
>>>>>>> 04836b25
   * Compute the alpha channel based on sky visibility.
   */
  public void computeAlpha(int x, int y, WorkerState state) {
    Ray ray = state.ray;
    double halfWidth = width / (2.0 * height);
    double invHeight = 1.0 / height;

    // Rotated grid supersampling.

    camera
        .calcViewRay(ray, -halfWidth + (x - 3 / 8.0) * invHeight, -.5 + (y + 1 / 8.0) * invHeight);
    ray.o.x -= origin.x;
    ray.o.y -= origin.y;
    ray.o.z -= origin.z;

    double occlusion = PreviewRayTracer.skyOcclusion(this, state);

    camera
        .calcViewRay(ray, -halfWidth + (x + 1 / 8.0) * invHeight, -.5 + (y + 3 / 8.0) * invHeight);
    ray.o.x -= origin.x;
    ray.o.y -= origin.y;
    ray.o.z -= origin.z;

    occlusion += PreviewRayTracer.skyOcclusion(this, state);

    camera
        .calcViewRay(ray, -halfWidth + (x - 1 / 8.0) * invHeight, -.5 + (y - 3 / 8.0) * invHeight);
    ray.o.x -= origin.x;
    ray.o.y -= origin.y;
    ray.o.z -= origin.z;

    occlusion += PreviewRayTracer.skyOcclusion(this, state);

    camera
        .calcViewRay(ray, -halfWidth + (x + 3 / 8.0) * invHeight, -.5 + (y - 1 / 8.0) * invHeight);
    ray.o.x -= origin.x;
    ray.o.y -= origin.y;
    ray.o.z -= origin.z;

    occlusion += PreviewRayTracer.skyOcclusion(this, state);

    samples.setAlpha(x,y,(byte) (255 * occlusion * 0.25 + 0.5));
  }

  /**
   * Copies a pixel in-buffer.
   */
<<<<<<< HEAD
  public void copyPixel(int jobId_x, int jobId_y, int offset) {
    backBuffer.setPixel(jobId_x + offset, jobId_y, backBuffer.getPixel(jobId_x, jobId_y));
=======
  public void copyPixel(int jobId, int offset) {
    System.arraycopy(samples, jobId * 3, samples, (jobId + offset) * 3, 3);
>>>>>>> 04836b25
  }

  /**
   * @return scene status text.
   */
  public synchronized String sceneStatus() {
    try {
      if (!haveLoadedChunks()) {
        return "No chunks loaded!";
      } else {
        StringBuilder buf = new StringBuilder();
        Ray ray = new Ray();
        if (traceTarget(ray) && ray.getCurrentMaterial() instanceof Block) {
          Block block = (Block) ray.getCurrentMaterial();
          buf.append(String.format("target: %.2f m\n", ray.distance));
          buf.append(block.name);
          String description = block.description();
          if (!description.isEmpty()) {
            buf.append(" (").append(description).append(")");
          }
          buf.append("\n");
        }
        Vector3 pos = camera.getPosition();
        buf.append(String.format("pos: (%.1f, %.1f, %.1f)\n", pos.x, pos.y, pos.z));

        buf.append("facing: ");
        double yaw = camera.getYaw();
        yaw = (yaw + Math.PI*2) % (Math.PI*2);
        int index = (int)Math.floor((yaw + Math.PI/8) / (Math.PI/4)) % 8;
        buf.append(new String[]{"west", "southwest", "south", "southeast", "east", "northeast", "north", "northwest"}[index]);
        index = (int)Math.floor((yaw + Math.PI/4) / (Math.PI/2)) % 4;
        buf.append(" (towards ");
        buf.append(new String[]{"negative X", "positive Z", "positive X", "negative Z"}[index]);
        buf.append(")");

        return buf.toString();
      }

    } catch (IllegalStateException e) {
      Log.error("Unexpected exception while rendering back buffer", e);
    }
    return "";
  }

  /**
   * Prepare the front buffer for rendering by flipping the back and front buffer.
   */
  public synchronized void swapBuffers() {
    finalized = false;
    BitmapImage tmp = frontBuffer;
    frontBuffer = backBuffer;
    backBuffer = tmp;
  }

  /**
   * Call the consumer with the current front frame buffer.
   */
  public synchronized void withBufferedImage(Consumer<BitmapImage> consumer) {
    if (frontBuffer != null) {
      consumer.accept(frontBuffer);
    }
  }

  /**
   * Get direct access to the sample buffer.
   *
   * @return The sample buffer for this scene
   */
  public SampleBuffer getSampleBuffer() {
    return samples;
  }

  /**
   * Get the back buffer of the current frame (in ARGB format).
   * @return Back buffer
   */
  public BitmapImage getBackBuffer() {
    return backBuffer;
  }

  /**
   * @return <code>true</code> if the rendered buffer should be finalized
   */
  public boolean shouldFinalizeBuffer() {
    return finalizeBuffer;
  }

  /**
   * Set the buffer update flag. The buffer update flag decides whether the
   * renderer should update the buffered image.
   */
  public void setBufferFinalization(boolean value) {
    finalizeBuffer = value;
  }

  /**
   * @param x X coordinate in octree space
   * @param z Z coordinate in octree space
   * @return Foliage color for the given coordinates
   */
  public float[] getFoliageColor(int x, int z) {
    if (biomeColors) {
      return foliageTexture.get(x, z);
    } else {
      return Biomes.getFoliageColorLinear(0);
    }
  }

  /**
   * @param x X coordinate in octree space
   * @param z Z coordinate in octree space
   * @return Grass color for the given coordinates
   */
  public float[] getGrassColor(int x, int z) {
    if (biomeColors) {
      return grassTexture.get(x, z);
    } else {
      return Biomes.getGrassColorLinear(0);
    }
  }

  /**
   * @param x X coordinate in octree space
   * @param z Z coordinate in octree space
   * @return Water color for the given coordinates
   */
  public float[] getWaterColor(int x, int z) {
    if (biomeColors && waterTexture != null && waterTexture.contains(x, z)) {
      float[] color = waterTexture.get(x, z);
      if (color[0] > 0 || color[1] > 0 || color[2] > 0) {
        return color;
      }
      return Biomes.getWaterColorLinear(0);
    } else {
      return Biomes.getWaterColorLinear(0);
    }
  }

  /**
   * Query if a position is loaded.
   */
  public boolean isChunkLoaded(int x, int z) {
    return waterTexture != null && waterTexture.contains(x, z);
  }

  /**
   * Merge a render dump into this scene.
   */
  public void mergeDump(File dumpFile, TaskTracker taskTracker) {
    Log.info("Merging render dump: " + dumpFile);
    try(FileInputStream inputStream = new FileInputStream(dumpFile)) {
      RenderDump.merge(inputStream, this, taskTracker);
      postProcessFrame(taskTracker);
      Log.info("Render dump merged: " + dumpFile);
    } catch (IOException e) {
      Log.warn("Failed to merge the render dump", e);
    }
  }

  public void setSaveSnapshots(boolean value) {
    saveSnapshots = value;
  }

  public boolean shouldSaveSnapshots() {
    return saveSnapshots;
  }

  public boolean isInWater(Ray ray) {
    if (isWaterPlaneEnabled() && ray.o.y + origin.y < getEffectiveWaterPlaneHeight()) {
      if (getWaterPlaneChunkClip()) {
        if (!isChunkLoaded((int)Math.floor(ray.o.x), (int)Math.floor(ray.o.z))) {
          return true;
        }
      } else {
        return true;
      }
    }
    if (waterOctree.isInside(ray.o)) {
      int x = (int) QuickMath.floor(ray.o.x);
      int y = (int) QuickMath.floor(ray.o.y);
      int z = (int) QuickMath.floor(ray.o.z);
      Material block = waterOctree.getMaterial(x, y, z, palette);
      return block.isWater()
          && ((ray.o.y - y) < 0.875 || ((Water) block).isFullBlock());
    }
    return false;
  }

  public boolean isInsideOctree(Vector3 vec) {
    return worldOctree.isInside(vec);
  }

  public double getWaterOpacity() {
    return waterOpacity;
  }

  public void setWaterOpacity(double opacity) {
    if (opacity != waterOpacity) {
      this.waterOpacity = opacity;
      refresh();
    }
  }

  public double getWaterVisibility() {
    return waterVisibility;
  }

  public void setWaterVisibility(double visibility) {
    if (visibility != waterVisibility) {
      this.waterVisibility = visibility;
      refresh();
    }
  }

  public Vector3 getWaterColor() {
    return waterColor;
  }

  public void setWaterColor(Vector3 color) {
    waterColor.set(color);
    refresh();
  }

  public Vector3 getFogColor() {
    return fogColor;
  }

  public void setFogColor(Vector3 color) {
    fogColor.set(color);
    refresh();
  }

  public boolean getUseCustomWaterColor() {
    return useCustomWaterColor;
  }

  public void setUseCustomWaterColor(boolean value) {
    if (value != useCustomWaterColor) {
      useCustomWaterColor = value;
      refresh();
    }
  }

  @Override public synchronized JsonObject toJson() {
    JsonObject json = new JsonObject();
    json.add("sdfVersion", SDF_VERSION);
    json.add("name", name);
    json.add("width", width);
    json.add("height", height);
    JsonArray crop = new JsonArray(4);
    crop.add(crop_x);
    crop.add(crop_y);
    crop.add(subareaWidth);
    crop.add(subareaHeight);
    json.add("crop", crop);
    json.add("yClipMin", yClipMin);
    json.add("yClipMax", yClipMax);
    json.add("yMin", yMin);
    json.add("yMax", yMax);
    json.add("exposure", exposure);
    json.add("postprocess", postProcessingFilter.getId());
    json.add("outputMode", outputMode.getName());
    json.add("renderTime", renderTime);
    json.add("spp", spp);
    json.add("sppTarget", sppTarget);
    json.add("rayDepth", rayDepth);
    json.add("pathTrace", mode != RenderMode.PREVIEW);
    json.add("dumpFrequency", dumpFrequency);
    json.add("saveSnapshots", saveSnapshots);
    json.add("emittersEnabled", emittersEnabled);
    json.add("emitterIntensity", emitterIntensity);
    json.add("sunEnabled", sunEnabled);
    json.add("stillWater", stillWater);
    json.add("waterOpacity", waterOpacity);
    json.add("waterVisibility", waterVisibility);
    json.add("useCustomWaterColor", useCustomWaterColor);
    if (useCustomWaterColor) {
      JsonObject colorObj = new JsonObject();
      colorObj.add("red", waterColor.x);
      colorObj.add("green", waterColor.y);
      colorObj.add("blue", waterColor.z);
      json.add("waterColor", colorObj);
    }
    JsonObject fogColorObj = new JsonObject();
    fogColorObj.add("red", fogColor.x);
    fogColorObj.add("green", fogColor.y);
    fogColorObj.add("blue", fogColor.z);
    json.add("fogColor", fogColorObj);
    json.add("fastFog", fastFog);
    json.add("biomeColorsEnabled", biomeColors);
    json.add("transparentSky", transparentSky);
    json.add("fogDensity", fogDensity);
    json.add("skyFogDensity", skyFogDensity);
    json.add("waterWorldEnabled", waterPlaneEnabled);
    json.add("waterWorldHeight", waterPlaneHeight);
    json.add("waterWorldHeightOffsetEnabled", waterPlaneOffsetEnabled);
    json.add("waterWorldClipEnabled", waterPlaneChunkClip);
    json.add("renderActors", renderActors);

    if (!worldPath.isEmpty()) {
      // Save world info.
      JsonObject world = new JsonObject();
      world.add("path", worldPath);
      world.add("dimension", worldDimension);
      json.add("world", world);
    }

    json.add("camera", camera.toJson());
    json.add("sun", sun.toJson());
    json.add("sky", sky.toJson());
    json.add("cameraPresets", cameraPresets.copy());
    JsonArray chunkList = new JsonArray();
    for (ChunkPosition pos : chunks) {
      JsonArray chunk = new JsonArray();
      chunk.add(pos.x);
      chunk.add(pos.z);
      chunkList.add(chunk);
    }

    // Save material settings.
    json.add("materials", mapToJson(materials));

    // TODO: add regionList to compress the scene description size.
    json.add("chunkList", chunkList);

    JsonArray entityArray = new JsonArray();
    for (Entity entity : entities) {
      entityArray.add(entity.toJson());
    }
    if (!entityArray.isEmpty()) {
      json.add("entities", entityArray);
    }
    JsonArray actorArray = new JsonArray();
    for (Entity entity : actors) {
      actorArray.add(entity.toJson());
    }
    if (!actorArray.isEmpty()) {
      json.add("actors", actorArray);
    }
    json.add("octreeImplementation", octreeImplementation);
    json.add("bvhImplementation", bvhImplementation);
    json.add("emitterSamplingStrategy", emitterSamplingStrategy.name());
    json.add("preventNormalEmitterWithSampling", preventNormalEmitterWithSampling);

    json.add("animationTime", animationTime);

    json.add("renderer", renderer);
    json.add("previewRenderer", previewRenderer);

    json.add("additionalData", additionalData);

    return json;
  }

  private JsonObject mapToJson(Map<String, JsonValue> map) {
    JsonObject object = new JsonObject(map.size());
    map.forEach(object::add);
    return object;
  }

  /**
   * Reset the scene settings and import from a JSON object.
   */
  public synchronized void fromJson(JsonObject json) {
    boolean finalizeBufferPrev = finalizeBuffer;  // Remember the finalize setting.
    Scene scene = new Scene();
    scene.importFromJson(json);
    copyState(scene);
    copyTransients(scene);
    finalizeBuffer = finalizeBufferPrev; // Restore the finalize setting.

    setResetReason(ResetReason.SCENE_LOADED);
    sdfVersion = json.get("sdfVersion").intValue(-1);
    name = json.get("name").stringValue("default");
  }

  public Collection<Entity> getEntities() {
    return entities;
  }

  public Collection<Entity> getActors() {
    return actors;
  }

  public JsonObject getPlayerProfile(PlayerEntity entity) {
    if (profiles.containsKey(entity)) {
      return profiles.get(entity);
    } else {
      return new JsonObject();
    }
  }

  public void removeEntity(Entity player) {
    if (player instanceof PlayerEntity) {
      profiles.remove(player);
    }
    actors.remove(player);
    rebuildActorBvh();
  }

  public void addPlayer(PlayerEntity player) {
    if (!actors.contains(player)) {
      profiles.put(player, new JsonObject());
      actors.add(player);
      rebuildActorBvh();
    } else {
      Log.warn("Failed to add player: entity already exists (" + player + ")");
    }
  }

  /**
   * Clears the scene, preparing to load fresh chunks.
   */
  public void clear() {
    cameraPresets = new JsonObject();
    entities.clear();
    actors.clear();
  }

  /** Create a backup of a scene file. */
  public void backupFile(RenderContext context, String fileName) {
    File renderDir = context.getSceneDirectory();
    File file = new File(renderDir, fileName);
    backupFile(context, file);
  }

  /** Create a backup of a scene file. */
  public void backupFile(RenderContext context, File file) {
    if (file.exists()) {
      // Try to create backup. It is not a problem if we fail this.
      String backupFileName = file.getName() + ".backup";
      File renderDir = context.getSceneDirectory();
      File backup = new File(renderDir, backupFileName);
      if (backup.exists()) {
        //noinspection ResultOfMethodCallIgnored
        backup.delete();
      }
      if (!file.renameTo(new File(renderDir, backupFileName))) {
        Log.info("Could not create backup " + backupFileName);
      }
    }
  }

  public boolean getForceReset() {
    return forceReset;
  }

  public synchronized void setRenderMode(RenderMode renderMode) {
    this.mode = renderMode;
  }

  public synchronized void forceReset() {
    setResetReason(ResetReason.MODE_CHANGE);
    forceReset = true;

    // Wake up waiting threads.
    notifyAll();
  }

  /**
   * Resets the scene state to the default state.
   *
   * @param name sets the name for the scene
   */
  public synchronized void resetScene(String name, SceneFactory sceneFactory) {
    boolean finalizeBufferPrev = finalizeBuffer;  // Remember the finalize setting.
    Scene newScene = sceneFactory.newScene();
    newScene.initBuffers();
    if (name != null) {
      newScene.setName(name);
    }
    copyState(newScene, false);
    copyTransients(newScene);
    moveCameraToCenter();
    forceReset = true;
    resetReason = ResetReason.SETTINGS_CHANGED;
    mode = RenderMode.PREVIEW;
    finalizeBuffer = finalizeBufferPrev;
  }

  /**
   * Parse the scene description from a JSON file.
   *
   * <p>This initializes the sample buffers.
   *
   * @param in Input stream to read the JSON data from. The stream will
   * be closed when done.
   */
  public void loadDescription(InputStream in) throws IOException {
    try (JsonParser parser = new JsonParser(in)) {
      JsonObject json = parser.parse().object();
      fromJson(json);
    } catch (JsonParser.SyntaxError e) {
      throw new IOException("JSON syntax error");
    }
  }

  /**
   * Write the scene description as JSON.
   *
   * @param out Output stream to write the JSON data to.
   * The stream will not be closed when done.
   */
  public void saveDescription(OutputStream out) throws IOException {
    PrettyPrinter pp = new PrettyPrinter("  ", new PrintStream(out));
    JsonObject json = toJson();
    json.prettyPrint(pp);
  }

  /**
   * Replace the current settings from exported JSON settings.
   *
   * <p>This (re)initializes the sample buffers for the scene.
   */
  public synchronized void importFromJson(JsonObject json) {
    // The scene is refreshed so that any ongoing renders will restart.
    // We do this in case some setting that requires restart changes.
    // TODO: check if we actually need to reset the scene based on changed settings.
    refresh();

    int newWidth = json.get("width").intValue(width);
    int newHeight = json.get("height").intValue(height);
    JsonArray crop = json.get("crop").array();
    int newCropX=0, newCropY=0, newCropWidth=newWidth, newCropHeight=newHeight;
    try {
      newCropX = crop.get(0).intValue(0);
      newCropY = crop.get(1).intValue(0);
      newCropWidth = crop.get(2).intValue(newWidth);
      newCropHeight = crop.get(3).intValue(newHeight);
    } catch (IndexOutOfBoundsException ignored) {
      Log.info("Crop area missing or unable to read from scene.");
    }
    if (samples == null || width != newWidth || height != newHeight
        || newCropX != crop_x || newCropWidth != subareaWidth
        || newCropY != crop_y || newCropHeight != subareaHeight) {
      width = newWidth;
      height = newHeight;
      crop_x = newCropX;
      crop_y = newCropY;
      subareaWidth = newCropWidth;
      subareaHeight = newCropHeight;
      initBuffers();
    }

    yClipMin = json.get("yClipMin").asInt(yClipMin);
    yClipMax = json.get("yClipMax").asInt(yClipMax);
    yMin = json.get("yMin").asInt(Math.max(yClipMin, yMin));
    yMax = json.get("yMax").asInt(Math.min(yClipMax, yMax));

    exposure = json.get("exposure").doubleValue(exposure);
    postProcessingFilter = PostProcessingFilters
            .getPostProcessingFilterFromId(json.get("postprocess").stringValue(postProcessingFilter.getId()))
            .orElseGet(() -> {
              if (json.get("postprocess").stringValue(null) != null) {
                Log.warn("The post processing filter " + json +
                        " is unknown. Maybe you're missing a plugin that was used to create this scene?");
              }
              return DEFAULT_POSTPROCESSING_FILTER;
            });
    outputMode = PictureExportFormats
      .getFormat(json.get("outputMode").stringValue(outputMode.getName()))
      .orElse(PictureExportFormats.PNG);
    sppTarget = json.get("sppTarget").intValue(sppTarget);
    rayDepth = json.get("rayDepth").intValue(rayDepth);
    if (!json.get("pathTrace").isUnknown()) {
      boolean pathTrace = json.get("pathTrace").boolValue(false);
      if (pathTrace) {
        mode = RenderMode.PAUSED;
      } else {
        mode = RenderMode.PREVIEW;
      }
    }
    dumpFrequency = json.get("dumpFrequency").intValue(dumpFrequency);
    saveSnapshots = json.get("saveSnapshots").boolValue(saveSnapshots);
    emittersEnabled = json.get("emittersEnabled").boolValue(emittersEnabled);
    emitterIntensity = json.get("emitterIntensity").doubleValue(emitterIntensity);
    sunEnabled = json.get("sunEnabled").boolValue(sunEnabled);
    stillWater = json.get("stillWater").boolValue(stillWater);
    waterOpacity = json.get("waterOpacity").doubleValue(waterOpacity);
    waterVisibility = json.get("waterVisibility").doubleValue(waterVisibility);
    useCustomWaterColor = json.get("useCustomWaterColor").boolValue(useCustomWaterColor);
    if (useCustomWaterColor) {
      JsonObject colorObj = json.get("waterColor").object();
      waterColor.x = colorObj.get("red").doubleValue(waterColor.x);
      waterColor.y = colorObj.get("green").doubleValue(waterColor.y);
      waterColor.z = colorObj.get("blue").doubleValue(waterColor.z);
    }
    JsonObject fogColorObj = json.get("fogColor").object();
    fogColor.x = fogColorObj.get("red").doubleValue(fogColor.x);
    fogColor.y = fogColorObj.get("green").doubleValue(fogColor.y);
    fogColor.z = fogColorObj.get("blue").doubleValue(fogColor.z);
    fastFog = json.get("fastFog").boolValue(fastFog);
    biomeColors = json.get("biomeColorsEnabled").boolValue(biomeColors);
    transparentSky = json.get("transparentSky").boolValue(transparentSky);
    fogDensity = json.get("fogDensity").doubleValue(fogDensity);
    skyFogDensity = json.get("skyFogDensity").doubleValue(skyFogDensity);

    if(!json.get("waterHeight").isUnknown()) {
      // fallback for older scene versions were waterPlane was enabled by using height = 0
      waterPlaneHeight = json.get("waterHeight").doubleValue(waterPlaneHeight);
      waterPlaneEnabled = waterPlaneHeight > 0;
      waterPlaneOffsetEnabled = true;
    } else {
      waterPlaneEnabled = json.get("waterWorldEnabled").boolValue(waterPlaneEnabled);
      waterPlaneHeight = json.get("waterWorldHeight").doubleValue(waterPlaneHeight);
      waterPlaneOffsetEnabled = json.get("waterWorldHeightOffsetEnabled")
        .boolValue(waterPlaneOffsetEnabled);
      waterPlaneChunkClip = json.get("waterWorldClipEnabled").boolValue(waterPlaneChunkClip);
    }

    renderActors = json.get("renderActors").boolValue(renderActors);
    materials = json.get("materials").object().copy().toMap();

    // Load world info.
    if (json.get("world").isObject()) {
      JsonObject world = json.get("world").object();
      worldPath = world.get("path").stringValue(worldPath);
      worldDimension = world.get("dimension").intValue(worldDimension);
    }

    if (json.get("camera").isObject()) {
      camera.importFromJson(json.get("camera").object());
    }

    if (json.get("sun").isObject()) {
      sun.importFromJson(json.get("sun").object());
    }

    if (json.get("sky").isObject()) {
      sky.importFromJson(json.get("sky").object());
    }

    if (json.get("cameraPresets").isObject()) {
      cameraPresets = json.get("cameraPresets").object();
    }

    // Current SPP and render time are read after loading
    // other settings which can reset the render status.
    spp = json.get("spp").intValue(spp);
    renderTime = json.get("renderTime").longValue(renderTime);

    if (json.get("chunkList").isArray()) {
      JsonArray chunkList = json.get("chunkList").array();
      chunks.clear();
      for (JsonValue elem : chunkList) {
        JsonArray chunk = elem.array();
        int x = chunk.get(0).intValue(Integer.MAX_VALUE);
        int z = chunk.get(1).intValue(Integer.MAX_VALUE);
        if (x != Integer.MAX_VALUE && z != Integer.MAX_VALUE) {
          chunks.add(ChunkPosition.get(x, z));
        }
      }
    }

    if (json.get("entities").isArray() || json.get("actors").isArray()) {
      entities = new LinkedList<>();
      actors = new LinkedList<>();
      // Previously poseable entities were stored in the entities array
      // rather than the actors array. In future versions only the actors
      // array should contain poseable entities.
      for (JsonValue element : json.get("entities").array()) {
        Entity entity = Entity.fromJson(element.object());
        if (entity != null) {
          if (entity instanceof PlayerEntity) {
            actors.add(entity);
          } else {
            entities.add(entity);
          }
        }
      }
      for (JsonValue element : json.get("actors").array()) {
        Entity entity = Entity.fromJson(element.object());
        actors.add(entity);
      }
    }

    octreeImplementation = json.get("octreeImplementation").asString(PersistentSettings.getOctreeImplementation());
    bvhImplementation = json.get("bvhImplementation").asString(PersistentSettings.getBvhMethod());

    emitterSamplingStrategy = EmitterSamplingStrategy.valueOf(json.get("emitterSamplingStrategy").asString("NONE"));
    preventNormalEmitterWithSampling = json.get("preventNormalEmitterWithSampling").asBoolean(PersistentSettings.getPreventNormalEmitterWithSampling());

    animationTime = json.get("animationTime").doubleValue(animationTime);

    renderer = json.get("renderer").asString(renderer);
    previewRenderer = json.get("previewRenderer").asString(previewRenderer);

    additionalData = json.get("additionalData").object();
  }

  /**
   * Called when the scene description has been altered in a way that
   * forces the rendering to restart.
   */
  @Override public synchronized void refresh() {
    refresh(ResetReason.SETTINGS_CHANGED);
  }

  private synchronized void refresh(ResetReason reason) {
    if (mode == RenderMode.PAUSED) {
      mode = RenderMode.RENDERING;
    }
    spp = 0;
    renderTime = 0;
    setResetReason(reason);
    notifyAll();
  }

  /**
   * @return The sun state object.
   */
  public Sun sun() {
    return sun;
  }

  /**
   * @return The sky state object.
   */
  public Sky sky() {
    return sky;
  }

  /**
   * @return The camera state object.
   */
  public Camera camera() {
    return camera;
  }

  public void saveCameraPreset(String name) {
    camera.name = name;
    cameraPresets.set(name, camera.toJson());
  }

  public void loadCameraPreset(String name) {
    JsonValue value = cameraPresets.get(name);
    if (value.isObject()) {
      camera.importFromJson(value.object());
      refresh();
    }
  }

  public void deleteCameraPreset(String name) {
    for (int i = 0; i < cameraPresets.size(); ++i) {
      if (cameraPresets.get(i).name.equals(name)) {
        cameraPresets.remove(i);
        return;
      }
    }
  }

  public JsonObject getCameraPresets() {
    return cameraPresets;
  }

  public RenderMode getMode() {
    return mode;
  }

  public void setFogDensity(double newValue) {
    if (newValue != fogDensity) {
      this.fogDensity = newValue;
      refresh();
    }
  }

  public double getFogDensity() {
    return fogDensity;
  }

  public void setSkyFogDensity(double newValue) {
    if (newValue != skyFogDensity) {
      this.skyFogDensity = newValue;
      refresh();
    }
  }

  public double getSkyFogDensity() {
    return skyFogDensity;
  }
  public void setFastFog(boolean value) {
    if (fastFog != value) {
      fastFog = value;
      refresh();
    }
  }

  public boolean fastFog() {
    return fastFog;
  }

  /**
   * @return {@code true} if volumetric fog is enabled
   */
  public boolean fogEnabled() {
    return fogDensity > 0.0;
  }

  public PictureExportFormat getOutputMode() {
    return outputMode;
  }

  public void setOutputMode(PictureExportFormat mode) {
    outputMode = mode;
  }

  public int numberOfChunks() {
    return chunks.size();
  }

  public Collection<ChunkPosition> getChunks() {
    return Collections.unmodifiableCollection(chunks);
  }

  /**
   * Clears the reset reason and returns the previous reason.
   * @return the current reset reason
   */
  public synchronized ResetReason getResetReason() {
    return resetReason;
  }

  public void setResetReason(ResetReason resetReason) {
    if (this.resetReason != ResetReason.SCENE_LOADED) {
      this.resetReason = resetReason;
    }
  }

  public void importMaterials() {
    ExtraMaterials.loadDefaultMaterialProperties();
    MaterialStore.collections.forEach((name, coll) -> importMaterial(materials, name, coll));
    MaterialStore.blockIds.forEach((name) -> {
      JsonValue properties = materials.get(name);
      if (properties != null) {
        palette.updateProperties(name, block -> {
          block.loadMaterialProperties(properties.asObject());
        });
      }
    });
    ExtraMaterials.idMap.forEach((name, material) -> {
      JsonValue properties = materials.get(name);
      if (properties != null) {
        material.loadMaterialProperties(properties.asObject());
      }});
  }

  private void importMaterial(Map<String, JsonValue> propertyMap, String name,
      Collection<? extends Material> materials) {
    JsonValue value = propertyMap.get(name);
    if (value != null) {
      JsonObject properties = value.object();
      for (Material material : materials) {
        material.loadMaterialProperties(properties);
      }
    }
  }

  /**
   * Modifies the emittance property for the given material.
   */
  public void setEmittance(String materialName, float value) {
    JsonObject material = materials.getOrDefault(materialName, new JsonObject()).object();
    material.set("emittance", Json.of(value));
    materials.put(materialName, material);
    refresh(ResetReason.MATERIALS_CHANGED);
  }

  /**
   * Modifies the specular coefficient property for the given material.
   */
  public void setSpecular(String materialName, float value) {
    JsonObject material = materials.getOrDefault(materialName, new JsonObject()).object();
    material.set("specular", Json.of(value));
    materials.put(materialName, material);
    refresh(ResetReason.MATERIALS_CHANGED);
  }

  /**
   * Modifies the index of refraction property for the given material.
   */
  public void setIor(String materialName, float value) {
    JsonObject material = materials.getOrDefault(materialName, new JsonObject()).object();
    material.set("ior", Json.of(value));
    materials.put(materialName, material);
    refresh(ResetReason.MATERIALS_CHANGED);
  }

  /**
   * Modifies the roughness property for the given material.
   */
  public void setPerceptualSmoothness(String materialName, float value) {
    JsonObject material = materials.getOrDefault(materialName, new JsonObject()).object();
    material.set("roughness", Json.of(Math.pow(1 - value, 2)));
    materials.put(materialName, material);
    refresh(ResetReason.MATERIALS_CHANGED);
  }

  /**
   * Modifies the metalness property for the given material.
   */
  public void setMetalness(String materialName, float value) {
    JsonObject material = materials.getOrDefault(materialName, new JsonObject()).object();
    material.set("metalness", Json.of(value));
    materials.put(materialName, material);
    refresh(ResetReason.MATERIALS_CHANGED);
  }

  /**
   * Renders a fog effect over the sky near the horizon.
   */
  public void addSkyFog(Ray ray) {
    if (fogEnabled()) {
      // This does not take fog density into account because the sky is
      // most consistently treated as being infinitely far away.
      double fog;
      if (ray.d.y > 0) {
        fog = 1 - ray.d.y;
        fog *= fog;
      } else {
        fog = 1;
      }
      fog *= skyFogDensity;
      ray.color.x = (1 - fog) * ray.color.x + fog * fogColor.x;
      ray.color.y = (1 - fog) * ray.color.y + fog * fogColor.y;
      ray.color.z = (1 - fog) * ray.color.z + fog * fogColor.z;
    }
  }

  public int getYClipMin() {
    return yClipMin;
  }

  public void setYClipMin(int yClipMin) {
    this.yClipMin = yClipMin;
  }

  public int getYClipMax() {
    return yClipMax;
  }

  public void setYClipMax(int yClipMax) {
    this.yClipMax = yClipMax;
  }

  public Grid getEmitterGrid() {
    return emitterGrid;
  }

  public String getOctreeImplementation() {
    return octreeImplementation;
  }

  public void setOctreeImplementation(String octreeImplementation) {
    this.octreeImplementation = octreeImplementation;
  }

  public String getBvhImplementation() {
    return bvhImplementation;
  }

  public void setBvhImplementation(String bvhImplementation) {
    this.bvhImplementation = bvhImplementation;
  }

  @PluginApi
  public Octree getWorldOctree() {
    return worldOctree;
  }

  @PluginApi
  public Octree getWaterOctree() {
    return waterOctree;
  }

  public EmitterSamplingStrategy getEmitterSamplingStrategy() {
    return emitterSamplingStrategy;
  }

  public void setEmitterSamplingStrategy(EmitterSamplingStrategy emitterSamplingStrategy) {
    if(this.emitterSamplingStrategy != emitterSamplingStrategy) {
      this.emitterSamplingStrategy = emitterSamplingStrategy;
      refresh();
    }
  }

  public int getGridSize() {
    return gridSize;
  }

  public void setGridSize(int gridSize) {
    this.gridSize = gridSize;
  }

  public boolean isPreventNormalEmitterWithSampling() {
    return preventNormalEmitterWithSampling;
  }

  public void setPreventNormalEmitterWithSampling(boolean preventNormalEmitterWithSampling) {
    this.preventNormalEmitterWithSampling = preventNormalEmitterWithSampling;
    refresh();
  }

  public void setAnimationTime(double animationTime) {
    this.animationTime = animationTime;
    refresh();
  }

  public double getAnimationTime() {
    return animationTime;
  }

  public void setRenderer(String renderer) {
    this.renderer = renderer;
    refresh();
  }

  public String getRenderer() {
    return renderer;
  }

  public void setPreviewRenderer(String previewRenderer) {
    this.previewRenderer = previewRenderer;
    refresh();
  }

  public String getPreviewRenderer() {
    return previewRenderer;
  }

  /**
   * Add additional data
   * Additional data is not used by chunky but can be used by plugins
   */
  @PluginApi
  public void setAdditionalData(String name, JsonValue value) {
    additionalData.add(name, value);
  }

  /**
   * Retrieve additional data
   * Additional data is not used by chunky but can be used by plugins
   */
  @PluginApi
  public JsonValue getAdditionalData(String name) {
    return additionalData.get(name);
  }
}<|MERGE_RESOLUTION|>--- conflicted
+++ resolved
@@ -200,15 +200,11 @@
   /** Full output image's height. */
   public int height;
 
-<<<<<<< HEAD
   // From top left corner:
   public int crop_x;
   public int crop_y;
 
-  public Postprocess postprocess = Postprocess.DEFAULT;
-=======
   public PostProcessingFilter postProcessingFilter = DEFAULT_POSTPROCESSING_FILTER;
->>>>>>> 04836b25
   public PictureExportFormat outputMode = PictureExportFormats.PNG;
   public long renderTime;
   /**
@@ -2088,26 +2084,12 @@
    * but in some cases an separate post processing pass is needed.
    */
   public void postProcessFrame(TaskTracker.Task task) {
-<<<<<<< HEAD
-    task.update("Finalizing frame", subareaWidth, 0);
-    AtomicInteger done = new AtomicInteger(0);
-    Chunky.getCommonThreads().submit(() -> {
-      IntStream.range(0, subareaWidth).parallel().forEach(x -> {
-        for (int y = 0; y < subareaHeight; y++) {
-          finalizePixel(x, y);
-        }
-
-        task.update(subareaWidth, done.incrementAndGet());
-      });
-    }).join();
-=======
     PostProcessingFilter filter = postProcessingFilter;
     if(mode == RenderMode.PREVIEW) {
       filter = PreviewFilter.INSTANCE;
     }
-    filter.processFrame(width, height, samples, backBuffer, exposure, task);
+    filter.processFrame(samples, backBuffer, exposure, task);
     finalized = true;
->>>>>>> 04836b25
   }
 
   /**
@@ -2309,101 +2291,6 @@
   }
 
   /**
-<<<<<<< HEAD
-   * Finalize a pixel. Calculates the resulting RGB color values for
-   * the pixel and sets these in the bitmap image.
-   */
-  public void finalizePixel(int x, int y) {
-    finalized = true;
-    double[] result = new double[3];
-    postProcessPixel(x, y, result);
-    backBuffer.setPixel(x, y, ColorUtil
-        .getRGB(QuickMath.min(1, result[0]), QuickMath.min(1, result[1]), QuickMath.min(1, result[2])));
-  }
-
-  /**
-   * Postprocess a pixel. This applies gamma correction and clamps the color value to [0,1].
-   *
-   * @param result the resulting color values are written to this array
-   */
-  public void postProcessPixel(int x, int y, double[] result) {
-    double r = samples.get(x,y,0);
-    double g = samples.get(x,y,1);
-    double b = samples.get(x,y,2);
-
-    r *= exposure;
-    g *= exposure;
-    b *= exposure;
-
-    if (mode != RenderMode.PREVIEW) {
-      switch (postprocess) {
-        case NONE:
-          break;
-        case TONEMAP1:
-          // http://filmicworlds.com/blog/filmic-tonemapping-operators/
-          r = QuickMath.max(0, r - 0.004);
-          r = (r * (6.2 * r + .5)) / (r * (6.2 * r + 1.7) + 0.06);
-          g = QuickMath.max(0, g - 0.004);
-          g = (g * (6.2 * g + .5)) / (g * (6.2 * g + 1.7) + 0.06);
-          b = QuickMath.max(0, b - 0.004);
-          b = (b * (6.2 * b + .5)) / (b * (6.2 * b + 1.7) + 0.06);
-          break;
-        case TONEMAP2:
-          // https://knarkowicz.wordpress.com/2016/01/06/aces-filmic-tone-mapping-curve/
-          float aces_a = 2.51f;
-          float aces_b = 0.03f;
-          float aces_c = 2.43f;
-          float aces_d = 0.59f;
-          float aces_e = 0.14f;
-          r = QuickMath.max(QuickMath.min((r * (aces_a * r + aces_b)) / (r * (aces_c * r + aces_d) + aces_e), 1), 0);
-          g = QuickMath.max(QuickMath.min((g * (aces_a * g + aces_b)) / (g * (aces_c * g + aces_d) + aces_e), 1), 0);
-          b = QuickMath.max(QuickMath.min((b * (aces_a * b + aces_b)) / (b * (aces_c * b + aces_d) + aces_e), 1), 0);
-          r = FastMath.pow(r, 1 / DEFAULT_GAMMA);
-          g = FastMath.pow(g, 1 / DEFAULT_GAMMA);
-          b = FastMath.pow(b, 1 / DEFAULT_GAMMA);
-          break;
-        case TONEMAP3:
-          // http://filmicworlds.com/blog/filmic-tonemapping-operators/
-          float hA = 0.15f;
-          float hB = 0.50f;
-          float hC = 0.10f;
-          float hD = 0.20f;
-          float hE = 0.02f;
-          float hF = 0.30f;
-          // This adjusts the exposure by a factor of 16 so that the resulting exposure approximately matches the other
-          // post-processing methods. Without this, the image would be very dark.
-          r *= 16;
-          g *= 16;
-          b *= 16;
-          r = ((r * (hA * r + hC * hB) + hD * hE) / (r * (hA * r + hB) + hD * hF)) - hE / hF;
-          g = ((g * (hA * g + hC * hB) + hD * hE) / (g * (hA * g + hB) + hD * hF)) - hE / hF;
-          b = ((b * (hA * b + hC * hB) + hD * hE) / (b * (hA * b + hB) + hD * hF)) - hE / hF;
-          float hW = 11.2f;
-          float whiteScale = 1.0f / (((hW * (hA * hW + hC * hB) + hD * hE) / (hW * (hA * hW + hB) + hD * hF)) - hE / hF);
-          r *= whiteScale;
-          g *= whiteScale;
-          b *= whiteScale;
-          break;
-        case GAMMA:
-          r = FastMath.pow(r, 1 / DEFAULT_GAMMA);
-          g = FastMath.pow(g, 1 / DEFAULT_GAMMA);
-          b = FastMath.pow(b, 1 / DEFAULT_GAMMA);
-          break;
-      }
-    } else {
-      r = FastMath.sqrt(r);
-      g = FastMath.sqrt(g);
-      b = FastMath.sqrt(b);
-    }
-
-    result[0] = r;
-    result[1] = g;
-    result[2] = b;
-  }
-
-  /**
-=======
->>>>>>> 04836b25
    * Compute the alpha channel based on sky visibility.
    */
   public void computeAlpha(int x, int y, WorkerState state) {
@@ -2451,13 +2338,8 @@
   /**
    * Copies a pixel in-buffer.
    */
-<<<<<<< HEAD
   public void copyPixel(int jobId_x, int jobId_y, int offset) {
     backBuffer.setPixel(jobId_x + offset, jobId_y, backBuffer.getPixel(jobId_x, jobId_y));
-=======
-  public void copyPixel(int jobId, int offset) {
-    System.arraycopy(samples, jobId * 3, samples, (jobId + offset) * 3, 3);
->>>>>>> 04836b25
   }
 
   /**
