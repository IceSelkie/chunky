/* Copyright (c) 2016-2021 Jesper Öqvist <jesper@llbit.se>
 * Copyright (c) 2016-2021 Chunky contributors
 *
 * This file is part of Chunky.
 *
 * Chunky is free software: you can redistribute it and/or modify
 * it under the terms of the GNU General Public License as published by
 * the Free Software Foundation, either version 3 of the License, or
 * (at your option) any later version.
 *
 * Chunky is distributed in the hope that it will be useful,
 * but WITHOUT ANY WARRANTY; without even the implied warranty of
 * MERCHANTABILITY or FITNESS FOR A PARTICULAR PURPOSE.  See the
 * GNU General Public License for more details.
 * You should have received a copy of the GNU General Public License
 * along with Chunky.  If not, see <http://www.gnu.org/licenses/>.
 */
package se.llbit.chunky.ui;

import javafx.application.Platform;
import javafx.geometry.Bounds;
import javafx.geometry.Point2D;
import javafx.scene.Group;
import javafx.scene.canvas.Canvas;
import javafx.scene.canvas.GraphicsContext;
import javafx.scene.control.CheckMenuItem;
import javafx.scene.control.ContextMenu;
import javafx.scene.control.Menu;
import javafx.scene.control.MenuItem;
import javafx.scene.control.RadioMenuItem;
import javafx.scene.control.ScrollPane;
import javafx.scene.control.ToggleGroup;
import javafx.scene.control.Tooltip;
import javafx.scene.image.PixelFormat;
import javafx.scene.image.WritableImage;
import javafx.scene.image.WritablePixelFormat;
import javafx.scene.input.KeyEvent;
import javafx.scene.input.MouseButton;
import javafx.scene.layout.StackPane;
import javafx.scene.paint.Color;
import javafx.scene.shape.Line;
import javafx.stage.PopupWindow;
import se.llbit.chunky.renderer.RenderMode;
import se.llbit.chunky.renderer.RenderStatusListener;
import se.llbit.chunky.renderer.Renderer;
import se.llbit.chunky.renderer.Repaintable;
import se.llbit.chunky.renderer.SceneStatusListener;
import se.llbit.chunky.renderer.scene.Camera;
import se.llbit.chunky.resources.BitmapImage;
import se.llbit.math.Vector2;
import se.llbit.util.Pair;

import java.nio.IntBuffer;
import java.util.concurrent.atomic.AtomicBoolean;

/**
 * Shows the current render preview.
 */
public class RenderCanvasFx extends ScrollPane implements Repaintable, SceneStatusListener {
  private static final WritablePixelFormat<IntBuffer> PIXEL_FORMAT =
      PixelFormat.getIntArgbInstance();

  // This sets the maximum "Render Preview" canvas size to 4k by 4k,
  // for sizes any larger cause a strange crash in JavaFX.
  // Currently, this only shows the 4k by 4k top-left corner of renders
  // which are larger than this. Future task: be able to pan around on
  // the Render Preview canvas. (Kind-of exists, but again, loading the
  // whole image leads to mysterious crashes.)
  // Oh, and also, the crash happens at different minimum canvas sizes
  // unique to each computer.
  private static final int REDUCED_CANVAS_MAX_SIZE = 4096; // TODO: set via command line/launcher arg?
  private boolean previewShouldSubsample = false;

  private final se.llbit.chunky.renderer.scene.Scene renderScene;

  private WritableImage image;

  private final AtomicBoolean painting = new AtomicBoolean(false);
  private final Canvas canvas;
  private final Group guideGroup;
  private final StackPane canvasPane;
  private final Renderer renderer;
  private int lastX;
  private int lastY;
  private Vector2 target = new Vector2(0, 0);
  private Tooltip tooltip = new Tooltip();

  private boolean fitToScreen = true;

  private RenderStatusListener renderListener;

  public RenderCanvasFx(se.llbit.chunky.renderer.scene.Scene scene, Renderer renderer) {
    this.renderScene = scene;
    this.renderer = renderer;
    renderer.addSceneStatusListener(this);

    tooltip.setAutoHide(true);
    tooltip.setConsumeAutoHidingEvents(false);
    tooltip.setAnchorLocation(PopupWindow.AnchorLocation.WINDOW_BOTTOM_LEFT);

    canvas = new Canvas();
    synchronized (scene) {
      canvas.setWidth(scene.width);
      canvas.setHeight(scene.height);
      Pair<Integer, Integer> scaledSize = getScaledSize(scene.width, scene.height, REDUCED_CANVAS_MAX_SIZE);
      image = new WritableImage(scaledSize.thing1, scaledSize.thing2);
    }

    canvasPane = new StackPane(canvas);
    setContent(canvasPane);

    guideGroup = new Group();
    Line hGuide1 = new Line();
    Line hGuide2 = new Line();
    Line vGuide1 = new Line();
    Line vGuide2 = new Line();
    guideGroup.getChildren().addAll(hGuide1, hGuide2, vGuide1, vGuide2);
    canvasPane.getChildren().add(guideGroup);

    hGuide1.setVisible(false);
    hGuide1.setStroke(Color.rgb(0, 0, 0, 0.5));
    hGuide1.setStartX(0);
    hGuide1.endXProperty().bind(canvas.widthProperty());
    hGuide1.startYProperty().bind(canvas.heightProperty().divide(3));
    hGuide1.endYProperty().bind(hGuide1.startYProperty());

    hGuide2.setVisible(false);
    hGuide2.setStroke(Color.rgb(0, 0, 0, 0.5));
    hGuide2.setStartX(0);
    hGuide2.endXProperty().bind(canvas.widthProperty());
    hGuide2.startYProperty().bind(canvas.heightProperty().multiply(2 / 3.0));
    hGuide2.endYProperty().bind(hGuide2.startYProperty());

    vGuide1.setVisible(false);
    vGuide1.setStroke(Color.rgb(0, 0, 0, 0.5));
    vGuide1.setStartY(0);
    vGuide1.endYProperty().bind(canvas.heightProperty());
    vGuide1.startXProperty().bind(canvas.widthProperty().divide(3));
    vGuide1.endXProperty().bind(vGuide1.startXProperty());

    vGuide2.setVisible(false);
    vGuide2.setStroke(Color.rgb(0, 0, 0, 0.5));
    vGuide2.setStartY(0);
    vGuide2.endYProperty().bind(canvas.heightProperty());
    vGuide2.startXProperty().bind(canvas.widthProperty().multiply(2 / 3.0));
    vGuide2.endXProperty().bind(vGuide2.startXProperty());

    canvas.setOnMousePressed(e -> {
      lastX = (int) e.getX();
      lastY = (int) e.getY();
    });

    canvas.setOnMouseDragged(e -> {
      int dx = lastX - (int) e.getX();
      int dy = lastY - (int) e.getY();
      lastX = (int) e.getX();
      lastY = (int) e.getY();
      scene.camera().rotateView((Math.PI / 250) * dx, -(Math.PI / 250) * dy);
    });

    canvas.setOnMouseExited(event -> {
      // Hide the tooltip so that it won't prevent clicking outside the render canvas.
      // This is to work around an OpenJDK bug on Linux.
      tooltip.hide();
    });

    ContextMenu contextMenu = new ContextMenu();
    MenuItem setTarget = new MenuItem("Set target");
    setTarget.setOnAction(e -> {
      scene.camera().setTarget(target.x, target.y);
      if (scene.getMode() == RenderMode.PREVIEW) {
        scene.forceReset();
      }
    });
    CheckMenuItem showGuides = new CheckMenuItem("Show guides");
    showGuides.setSelected(false);
    showGuides.selectedProperty().addListener((observable, oldValue, newValue) -> {
      hGuide1.setVisible(newValue);
      hGuide2.setVisible(newValue);
      vGuide1.setVisible(newValue);
      vGuide2.setVisible(newValue);
    });
    Menu canvasScale = new Menu("Canvas scale");
    ToggleGroup scaleGroup = new ToggleGroup();
    for (int percent : new int[]{25, 50, 75, 100, 150, 200, 300, 400}) {
      RadioMenuItem item = new RadioMenuItem(String.format("%d%%", percent));
      item.setToggleGroup(scaleGroup);
      item.setOnAction(e -> {
        updateCanvasScale(percent / 100.0);
        fitToScreen = false;
      });
      canvasScale.getItems().add(item);
    }

    RadioMenuItem fit = new RadioMenuItem("Fit to Screen");
    fit.setSelected(true);
    fit.setToggleGroup(scaleGroup);
    fit.setOnAction(e -> {
      fitToScreen = true;
      updateCanvasFit();
    });
    canvasScale.getItems().add(fit);

    contextMenu.getItems().addAll(setTarget, showGuides, canvasScale);

    canvas.setOnMouseClicked(event -> {
      if (event.getButton() == MouseButton.SECONDARY) {
        double invHeight = 1.0 / canvas.getHeight();
        double halfWidth = canvas.getWidth() / (2.0 * canvas.getHeight());
        target.set(-halfWidth + event.getX() * invHeight,
            -0.5 + event.getY() * invHeight);
        contextMenu.show(getScene().getWindow(), event.getScreenX(), event.getScreenY());
      }
    });
    canvas.setOnScroll(e -> {
      double diff = -e.getDeltaY() / e.getMultiplierY();
      Camera camera = scene.camera();
      double value = camera.getFov();
      double scale = camera.getMaxFoV() - camera.getMinFoV();
      double offset = value / scale;
      double newValue = scale * Math.exp(Math.log(offset) + 0.1 * diff);
      if (!Double.isNaN(newValue) && !Double.isInfinite(newValue)) {
        camera.setFoV(newValue);
      }
    });
    renderer.setCanvas(this);

    viewportBoundsProperty().addListener((observable, oldValue, newValue) -> updateCanvasPane());

    // Register key event listener for keyboard navigation.
    canvasPane.setFocusTraversable(true);

    // TODO(llbit): find better way of preventing the tab header from stealing focus?
    // The canvas pane needs focus or else it will not receive keyboard events.
    canvasPane.setOnMouseDragged(event -> {
      if (!canvasPane.isFocused()) {
        canvasPane.requestFocus();
      }
    });
    canvasPane.setOnMouseClicked(event -> canvasPane.requestFocus());

    canvasPane.setOnMouseEntered(e -> {
      updateCanvasFit();
    });

    canvasPane.addEventFilter(KeyEvent.KEY_PRESSED, e -> {
      if (!isVisible()) {
        return;
      }
      double modifier = 1;
      if (e.isControlDown()) {
        modifier *= 100;
      }
      if (e.isShiftDown()) {
        modifier *= 0.1;
      }
      switch (e.getCode()) {
        case ESCAPE:
          // TODO
          //hide();
          e.consume();
          break;
        case W:
          renderScene.camera().moveForward(modifier);
          e.consume();
          break;
        case S:
          renderScene.camera().moveBackward(modifier);
          e.consume();
          break;
        case A:
          renderScene.camera().strafeLeft(modifier);
          e.consume();
          break;
        case D:
          renderScene.camera().strafeRight(modifier);
          e.consume();
          break;
        case R:
          renderScene.camera().moveUp(modifier);
          e.consume();
          break;
        case F:
          renderScene.camera().moveDown(modifier);
          e.consume();
          break;
        case J:
          renderScene.camera().moveBackward(modifier);
          e.consume();
          break;
        case K:
          renderScene.camera().moveForward(modifier);
          e.consume();
          break;
        case SPACE:
          synchronized (renderScene) {
            if (renderScene.getMode() == RenderMode.RENDERING) {
              renderScene.pauseRender();
            } else {
              renderScene.startRender();
            }
            renderListener.renderStateChanged(renderScene.getMode());
          }
          e.consume();
          break;
      }
    });
  }

  private void updateCanvasPane() {
    Bounds bounds = getViewportBounds();
    canvasPane.setMinWidth(Math.max(canvas.getWidth() * canvas.getScaleX(), bounds.getWidth()));
    canvasPane.setMinHeight(Math.max(canvas.getHeight() * canvas.getScaleY(), bounds.getHeight()));
  }

  private void updateCanvasScale(double scale) {
    canvas.setScaleX(scale);
    canvas.setScaleY(scale);
    updateCanvasPane();
    guideGroup.setScaleX(scale);
    guideGroup.setScaleY(scale);
    updateCanvasScroll();
  }

  private void updateCanvasScroll() {
    // Force layout to occur or else scroll might not work
    layout();

    if (fitToScreen) {
      setVvalue((getVmin() + getVmax())/2);
      setHvalue((getHmin() + getHmax())/2);
    } else {
      double scaleX = canvas.getScaleX();
      double scrollX = getHvalue();

      if (scrollX > scaleX/2 + 0.5) {
        setHvalue(scaleX/2 + 0.5);
      } else if (scrollX < -scaleX/2 + 0.5) {
        setHvalue(-scaleX/2 + 0.5);
      }

      double scaleY = canvas.getScaleY();
      double scrollY = getVvalue();

      if (scrollY > scaleY/2 + 0.5) {
        setVvalue(scaleY/2 + 0.5);
      } else if (scrollY < -scaleY/2 + 0.5) {
        setVvalue(-scaleY/2 + 0.5);
      }
    }
  }

  private void updateCanvasFit() {
    if (!fitToScreen) {
      return;
    }

    double width = canvas.getWidth();
    double height = canvas.getHeight();
    double fitWidth = this.getWidth();
    double fitHeight = this.getHeight();

    double scaleX = fitWidth / width;
    double scaleY = fitHeight / height;

    updateCanvasScale(Math.min(scaleX, scaleY) * 0.95);
  }

<<<<<<< HEAD
  @Override
  public void repaint() {
=======
  @Override public void repaint() {
    updateCanvasFit();
>>>>>>> 97d2dab3
    if (painting.compareAndSet(false, true)) {
      forceRepaint();
    }
  }

  public void forceRepaint() {
    painting.set(true);
    renderer.withBufferedImage(bitmap -> {
      Pair<Integer, Integer> scaledSize = getScaledSize(bitmap.width, bitmap.height, REDUCED_CANVAS_MAX_SIZE);
      int width = scaledSize.thing1;
      int height = scaledSize.thing2;

      int decimateRatio = bitmap.width / width;

      if (width == Math.round((float) image.getWidth()) && height == Math.round((float) image.getHeight())) {
        if (previewShouldSubsample) {
          for (int row = 0; row < height; row++) {
            image.getPixelWriter().setPixels(0, row, width, 1, PIXEL_FORMAT, subsampleRow(bitmap, row * decimateRatio
                , decimateRatio), 0, width);
          }
        } else {
          for (int row = 0; row < height; row++) {
            image.getPixelWriter().setPixels(0, row, width, 1, PIXEL_FORMAT, decimateRow(bitmap, row * decimateRatio,
                decimateRatio), 0, width);
          }
        }
      }
    });
    Platform.runLater(() -> {
      GraphicsContext gc = canvas.getGraphicsContext2D();
      gc.drawImage(image, 0, 0);
      painting.set(false);
    });
  }

  public void setRenderListener(RenderStatusListener renderListener) {
    this.renderListener = renderListener;
  }

  @Override
  public void sceneStatus(String status) {
    Platform.runLater(() -> {
      Point2D offset = localToScene(0, 0);
      tooltip.setText(status);
      tooltip.show(this,
          offset.getX() + getScene().getX() + getScene().getWindow().getX(),
          offset.getY() + getScene().getY() + getScene().getWindow().getY() + getHeight());
    });
  }

  /**
   * Should only be called on the JavaFX application thread.
   */
  public void setCanvasSize(int width, int height) {
    Pair<Integer, Integer> scaledSize = getScaledSize(width, height, REDUCED_CANVAS_MAX_SIZE);
    width = scaledSize.thing1;
    height = scaledSize.thing2;

    canvas.setWidth(width);
    canvas.setHeight(height);
    if (image == null || width != image.getWidth() || height != image.getHeight()) {
      image = new WritableImage(width, height);
    }

    if (fitToScreen) {
      updateCanvasFit();
    } else {
      updateCanvasScale(canvas.getScaleX());
    }
  }

  protected Pair<Integer, Integer> getScaledSize(int w, int h, int maxSize) {
    while (w > maxSize || h > maxSize) {
      if (w / 2 > maxSize || h / 2 > maxSize) {
        if (w % 3 == 0 && h % 3 == 0 && w / 3 <= maxSize && h / 3 <= maxSize) { return new Pair<>(w / 3, h / 3); }
      }
      w /= 2;
      h /= 2;
    }
    return new Pair<>(w, h);
  }

  public boolean previewIsSubsampled() {
    return previewShouldSubsample;
  }

  public void setPreviewShouldSubsample(boolean previewShouldSubsample) {
    this.previewShouldSubsample = previewShouldSubsample;
    repaint();
  }

  /**
   * For each pixel that is getting displayed to Render Preview, take the upper-left-most pixel in its region and
   * display just that single pixel. (by returning those upper-left-most pixels in an array)
   */
  protected int[] decimateRow(BitmapImage bitmap, int row, int decimateRatio) {
    int[] ret = new int[bitmap.width / decimateRatio];
    for (int i = 0; i < ret.length; i++) { ret[i] = bitmap.getPixel(i * decimateRatio, row); }
    return ret;
  }

  /**
   * For each pixel that is getting displayed to Render Preview, average all RGBA components of the pixels in its
   * region, and display that average as a single pixel. (by returning those averages in an array)
   */
  protected int[] subsampleRow(BitmapImage bitmap, int row, int decimateRatio) {
    int[] ret = new int[bitmap.width / decimateRatio];

    // averaged color values
    double a, r, g, b;
    // this subsample's color value
    int pixelColor;

    double drsi = 1d / (decimateRatio * decimateRatio); // decimate ratio squared inverse
    for (int i = 0; i < ret.length; i++) {
      a = r = g = b = 0;
      for (int y = 0; y < decimateRatio; y++) {
        for (int x = 0; x < decimateRatio; x++) {
          pixelColor = bitmap.getPixel(i * decimateRatio + y, row + x);
          b += drsi * (pixelColor & 0xff);
          pixelColor >>>= 8;
          g += drsi * (pixelColor & 0xff);
          pixelColor >>>= 8;
          r += drsi * (pixelColor & 0xff);
          pixelColor >>>= 8;
          a += drsi * (pixelColor & 0xff);
        }
      }

      ret[i] = ((Math.round((float) a) & 0xff) << 24)
          | ((Math.round((float) r) & 0xff) << 16)
          | ((Math.round((float) g) & 0xff) << 8)
          | (Math.round((float) b) & 0xff);
    }
    return ret;
  }
}<|MERGE_RESOLUTION|>--- conflicted
+++ resolved
@@ -366,13 +366,9 @@
     updateCanvasScale(Math.min(scaleX, scaleY) * 0.95);
   }
 
-<<<<<<< HEAD
   @Override
   public void repaint() {
-=======
-  @Override public void repaint() {
     updateCanvasFit();
->>>>>>> 97d2dab3
     if (painting.compareAndSet(false, true)) {
       forceRepaint();
     }
